--- conflicted
+++ resolved
@@ -17,15 +17,7 @@
 from anomalib.config import get_configurable_parameters
 from anomalib.data import get_datamodule
 from anomalib.models import get_model
-<<<<<<< HEAD
-from anomalib.utils.callbacks import (
-    LoadModelCallback,
-    get_callbacks,
-    instantiate_callbacks,
-)
-=======
 from anomalib.utils.callbacks import LoadModelCallback, get_callbacks
->>>>>>> ec061a6e
 from anomalib.utils.cli.helpers import configure_optimizer
 from anomalib.utils.loggers import configure_logger, get_experiment_logger
 
@@ -66,15 +58,7 @@
     experiment_logger = get_experiment_logger(config)
 
     # Set callbacks
-<<<<<<< HEAD
-    callbacks_dict = get_callbacks(config)
-    callbacks = instantiate_callbacks(callbacks_dict)
-    # Remove callbacks from trainer as it is passed separately
-    if "callbacks" in config.trainer:
-        config.trainer.pop("callbacks")
-=======
     callbacks = get_callbacks(config)
->>>>>>> ec061a6e
 
     trainer = Trainer(**config.trainer, logger=experiment_logger, callbacks=callbacks)
     logger.info("Training the model.")
