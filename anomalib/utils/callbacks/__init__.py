"""Callbacks for Anomalib models."""

# Copyright (C) 2022 Intel Corporation
# SPDX-License-Identifier: Apache-2.0

import logging
import os
import warnings
from importlib import import_module
from typing import Any, Dict, List, Union

from jsonargparse.namespace import Namespace
from omegaconf import DictConfig, ListConfig, OmegaConf
from pytorch_lightning.callbacks import Callback

from anomalib.post_processing.normalization import NormalizationMethod

from .cdf_normalization import CdfNormalizationCallback
from .graph import GraphLogger
from .metrics_configuration import MetricsConfigurationCallback
from .min_max_normalization import MinMaxNormalizationCallback
from .post_processing_configuration import PostProcessingConfigurationCallback
from .tiler_configuration import TilerConfigurationCallback
from .timer import TimerCallback
from .visualizer import ImageVisualizerCallback, MetricVisualizerCallback

__all__ = [
    "CdfNormalizationCallback",
    "GraphLogger",
    "ImageVisualizerCallback",
    "MetricsConfigurationCallback",
    "MetricVisualizerCallback",
    "MinMaxNormalizationCallback",
    "PostProcessingConfigurationCallback",
    "TilerConfigurationCallback",
    "TimerCallback",
]


logger = logging.getLogger(__name__)


def __update_callback(callbacks: Dict, callback_name: str, update_dict: Dict[str, Any]) -> None:
    """Updates the callback with the given dictionary.

    If the callback exists in the callbacks dictionary, it will be updated with the passed keys.
    This ensure that the callback is not overwritten.
    """
    if callback_name in callbacks:
        # TODO check if keys have been replaced from cli and only then update the keys.
        # basically compare against default keys first
        callbacks[callback_name].update(update_dict)
    else:
        callbacks[callback_name] = update_dict


def get_callbacks(config: Union[ListConfig, DictConfig]) -> List[Callback]:
    """Returns a list of callback objects.

    Args:
        config (DictConfig): Model config

    Return:
        (List[Callback]): List of callbacks
    """
    callbacks_dict = get_callbacks_dict(config)
    callbacks = instantiate_callbacks(callbacks_dict)
    # Remove callbacks from trainer as it is passed separately
    if "callbacks" in config.trainer:
        config.trainer.pop("callbacks")
    return callbacks


def get_callbacks_dict(config: Union[ListConfig, DictConfig]) -> List[Dict]:
    """Returns a list for populating the CLI.

    Args:
        config (DictConfig): Model config

    Return:
        (List[Tuple[str, Dict]]): List of callbacks and init arguments.
          Example:[
            {"class_path": "ModelCheckpoint", "init_args": {...}},
            {"class_path": "PostProcessingConfigurationCallback", "init_args": {...}}
            ]
    """
    logger.info("Loading the callbacks")

<<<<<<< HEAD
    callbacks: Dict = {}

    # Convert trainer callbacks to a dictionary. It makes it easier to search and update values
    # {"anomalib.utils.callbacks.ImageVisualizerCallback":{'task':...}}
    if "callbacks" in config.trainer:
        for callback in config.trainer.callbacks:
            callbacks[callback.class_path.split(".")[-1]] = dict(callback.init_args)

    monitor = callbacks.get("EarlyStopping", {}).get("monitor", None)
    mode = callbacks.get("EarlyStopping", {}).get("mode", "max")

    __update_callback(
        callbacks,
        "ModelCheckpoint",
        {
            "dirpath": os.path.join(config.trainer.default_root_dir, "weights"),
            "filename": "model",
            "monitor": monitor,
            "mode": mode,
            "auto_insert_metric_name": False,
        },
=======
    # Add post-processing configurations to AnomalyModule.
    image_threshold = (
        config.metrics.threshold.manual_image if "manual_image" in config.metrics.threshold.keys() else None
    )
    pixel_threshold = (
        config.metrics.threshold.manual_pixel if "manual_pixel" in config.metrics.threshold.keys() else None
>>>>>>> 8cb5bea5
    )

    __update_callback(
        callbacks,
        "PostProcessingConfigurationCallback",
        config.post_processing,
    )

    # Add metric configuration to the model via MetricsConfigurationCallback
    __update_callback(
        callbacks,
        "MetricsConfigurationCallback",
        {
            "task": config.data.init_args.task,
            "image_metrics": config.metrics.get("image_metrics", None),
            "pixel_metrics": config.metrics.get("pixel_metrics", None),
        },
    )

    # Add timing to the pipeline.
    __update_callback(callbacks, "TimerCallback", {})

    #  TODO: This could be set in PostProcessingConfiguration callback
    #   - https://github.com/openvinotoolkit/anomalib/issues/384
    # Normalization.
    normalization = config.post_processing.normalization_method
    if isinstance(normalization, str):
        normalization = NormalizationMethod(normalization.lower())

    if normalization:
        if normalization == NormalizationMethod.MIN_MAX:
            __update_callback(callbacks, "MinMaxNormalizationCallback", {})
        elif normalization == NormalizationMethod.CDF:
            __update_callback(callbacks, "CDFNormalizationCallback", {})
        else:
            raise ValueError(
                f"Unknown normalization type {normalization}. \n"
                f"Available types are either {[member.name for member in NormalizationMethod]}"
            )

    add_visualizer_callback(callbacks, config)

    # Export to OpenVINO
    if "format" in config is not None:
        logger.info("Setting model export to %s", config.format)
        __update_callback(
            callbacks,
            "ExportCallback",
            {
                "input_size": config.data.init_args.image_size,
                "dirpath": os.path.join(config.trainer.default_root_dir, "compressed"),
                "filename": "model",
                "export_mode": config.format,
            },
        )

    if "nncf" in config:
        if os.path.isfile(config.nncf) and config.nncf.endswith(".yaml"):
            __update_callback(
                callbacks,
                "anomalib.core.callbacks.nncf_callback.NNCFCallback",
                {
                    "config": OmegaConf.load(config.nncf),
                    "dirpath": os.path.join(config.trainer.default_root_dir, "compressed"),
                    "filename": "model",
                },
            )
        else:
            raise ValueError(f"--nncf expects a path to nncf config which is a yaml file, but got {config.nncf}")

    # Convert callbacks to dict format expected by pytorch-lightning.
    # eg [
    # {"class_path": "ModelCheckpoint", "init_args": {...}},
    # {"class_path": "PostProcessingConfigurationCallback", "init_args": {...}}
    # ]
    trainer_callbacks = []
    for class_path, init_args in callbacks.items():
        trainer_callbacks.append({"class_path": class_path, "init_args": init_args})

    return trainer_callbacks


def instantiate_callbacks(callbacks: List[Dict]) -> List[Callback]:
    """Instantiate callbacks.

    Args:
        callbacks (List[Dict]): List of callbacks and init arguments.
          Example:[
            {"class_path": "ModelCheckpoint", "init_args": {...}},
            {"class_path": "PostProcessingConfigurationCallback", "init_args": {...}}
            ]

    Return:
        (List[Callback]): List of instantiated callbacks.
    """
    pytorch_callback_module = import_module("pytorch_lightning.callbacks")
    anomalib_callback_module = import_module("anomalib.utils.callbacks")
    instantiated_callbacks = []
    for callback in callbacks:
        class_path = callback["class_path"]
        init_args = callback["init_args"]
        if hasattr(pytorch_callback_module, class_path):
            callback_class = getattr(pytorch_callback_module, class_path)
        elif hasattr(anomalib_callback_module, class_path):
            callback_class = getattr(anomalib_callback_module, class_path)
        elif len(class_path.split(".")) > 1:
            module = import_module(".".join(class_path.split(".")[:-1]))
            callback_class = getattr(module, class_path.split(".")[-1])
        else:
            raise ValueError(f"Callback {class_path} not found.")

        try:
            instantiated_callbacks.append(callback_class(**init_args))
        except Exception as exception:
            raise AttributeError(
                f"Could not instantiate callback {class_path} with arguments {init_args}"
            ) from exception

    return instantiated_callbacks


def add_visualizer_callback(callbacks: Dict[str, Dict], config: Union[DictConfig, ListConfig]):
    """Configure the visualizer callback based on the config and add it to the list of callbacks.

    Args:
        callbacks (Dict[str, Dict]): Current list of callbacks.
        config (Union[DictConfig, ListConfig]): The config object.
    """
    # visualization settings
    assert isinstance(config, (DictConfig, Namespace))
    if "task" in config.visualization:
        warnings.warn(
            "task type should not be configured from visualization explicitly. User data.init_args.task instead."
            f" Setting visualization task to {config.data.init_args.task}."
        )
    config.visualization.task = config.data.init_args.task

    config.visualization.inputs_are_normalized = config.post_processing.normalization_method is not None

    if config.visualization.log_images or config.visualization.save_images or config.visualization.show_images:
        image_save_path = (
            config.visualization.image_save_path
            if config.visualization.image_save_path
            else config.trainer.default_root_dir + "/images"
        )
        for callback in (ImageVisualizerCallback, MetricVisualizerCallback):
            callbacks[callback.__name__] = {
                "task": config.visualization.task,
                "mode": config.visualization.mode,
                "image_save_path": image_save_path,
                "inputs_are_normalized": config.visualization.inputs_are_normalized,
                "show_images": config.visualization.show_images,
                "log_images": config.visualization.log_images,
                "save_images": config.visualization.save_images,
            }<|MERGE_RESOLUTION|>--- conflicted
+++ resolved
@@ -86,7 +86,6 @@
     """
     logger.info("Loading the callbacks")
 
-<<<<<<< HEAD
     callbacks: Dict = {}
 
     # Convert trainer callbacks to a dictionary. It makes it easier to search and update values
@@ -108,14 +107,6 @@
             "mode": mode,
             "auto_insert_metric_name": False,
         },
-=======
-    # Add post-processing configurations to AnomalyModule.
-    image_threshold = (
-        config.metrics.threshold.manual_image if "manual_image" in config.metrics.threshold.keys() else None
-    )
-    pixel_threshold = (
-        config.metrics.threshold.manual_pixel if "manual_pixel" in config.metrics.threshold.keys() else None
->>>>>>> 8cb5bea5
     )
 
     __update_callback(
