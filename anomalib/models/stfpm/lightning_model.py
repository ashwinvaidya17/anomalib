--- conflicted
+++ resolved
@@ -6,20 +6,12 @@
 # Copyright (C) 2022 Intel Corporation
 # SPDX-License-Identifier: Apache-2.0
 
-<<<<<<< HEAD
 from typing import Tuple
-=======
-from typing import Tuple, Union
->>>>>>> 3570cb10
 
 from pytorch_lightning.utilities.cli import MODEL_REGISTRY
 
 from anomalib.models.components import AnomalyModule
-<<<<<<< HEAD
-from anomalib.models.components.feature_extractor import FeatureExtractorParams
-=======
 from anomalib.models.components.feature_extraction import FeatureExtractorParams
->>>>>>> 3570cb10
 from anomalib.models.stfpm.loss import STFPMLoss
 from anomalib.models.stfpm.torch_model import STFPMModel
 
@@ -30,11 +22,7 @@
 
     Args:
         input_size (Tuple[int, int]): Size of the model input.
-<<<<<<< HEAD
-        student_teacher_model (FeatureExtractorParams): Teacher model parameters.
-=======
         student_teacher_model (FeatureExtractorParams): Parameters for teacher and student models.
->>>>>>> 3570cb10
     """
 
     def __init__(
@@ -83,59 +71,4 @@
         """
         batch["anomaly_maps"] = self.model(batch["image"])
 
-<<<<<<< HEAD
-        return batch
-=======
-        return batch
-
-
-class StfpmLightning(Stfpm):
-    """PL Lightning Module for the STFPM algorithm.
-
-    Args:
-        hparams (Union[DictConfig, ListConfig]): Model params
-    """
-
-    def __init__(self, hparams: Union[DictConfig, ListConfig]) -> None:
-        super().__init__(
-            input_size=hparams.model.input_size,
-            student_teacher_model=hparams.model.student_teacher_model,
-        )
-        self.hparams: Union[DictConfig, ListConfig]  # type: ignore
-        self.save_hyperparameters(hparams)
-
-    def configure_callbacks(self):
-        """Configure model-specific callbacks.
-
-        Note:
-            This method is used for the existing CLI.
-            When PL CLI is introduced, configure callback method will be
-                deprecated, and callbacks will be configured from either
-                config.yaml file or from CLI.
-        """
-        early_stopping = EarlyStopping(
-            monitor=self.hparams.model.early_stopping.metric,
-            patience=self.hparams.model.early_stopping.patience,
-            mode=self.hparams.model.early_stopping.mode,
-        )
-        return [early_stopping]
-
-    def configure_optimizers(self) -> torch.optim.Optimizer:
-        """Configures optimizers for each decoder.
-
-        Note:
-            This method is used for the existing CLI.
-            When PL CLI is introduced, configure optimizers method will be
-                deprecated, and optimizers will be configured from either
-                config.yaml file or from CLI.
-
-        Returns:
-            Optimizer: Adam optimizer for each decoder
-        """
-        return optim.SGD(
-            params=self.model.student_model.parameters(),
-            lr=self.hparams.model.lr,
-            momentum=self.hparams.model.momentum,
-            weight_decay=self.hparams.model.weight_decay,
-        )
->>>>>>> 3570cb10
+        return batch