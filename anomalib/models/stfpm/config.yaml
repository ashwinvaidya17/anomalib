<<<<<<< HEAD
seed_everything: null
results_dir:
  path: ./results
  unique: false

data:
  class_path: anomalib.data.MVTec
  init_args:
    root: ./datasets/MVTec
    category: bottle
    image_size: [256, 256]
    train_batch_size: 32
    test_batch_size: 32
    num_workers: 8
    task: segmentation
    transform_config_train: null
    transform_config_val: null
    seed: 0
    create_validation_set: false
=======
dataset:
  name: mvtec #options: [mvtec, btech, folder]
  format: mvtec
  path: ./datasets/MVTec
  category: bottle
  task: segmentation
  image_size: 256
  train_batch_size: 32
  test_batch_size: 32
  inference_batch_size: 32
  num_workers: 8
  transform_config:
    train: null
    val: null
  create_validation_set: false
  tiling:
    apply: false
    tile_size: null
    stride: null
    remove_border_count: 0
    use_random_tiling: False
    random_tile_count: 16
>>>>>>> dce83879

model:
  class_path: anomalib.models.Stfpm
  init_args:
    student_teacher_model:
      backbone: resnet18
      pre_trained: true
      layers:
        - layer1
        - layer2
        - layer3

optimizer:
  class_path: torch.optim.sgd.SGD
  init_args:
    lr: 0.4
    momentum: 0.9
    weight_decay: 0.0001

metrics:
  image_metrics:
    - F1Score
    - AUROC
  pixel_metrics:
    - F1Score
    - AUROC

post_processing:
  normalization_method: MIN_MAX # <null, min_max, cdf>
  threshold_method: ADAPTIVE # options: [adaptive, manual]
  manual_image_threshold: null
  manual_pixel_threshold: null

visualization:
  mode: full
  image_save_path: null
  inputs_are_normalized: true
  show_images: false
  log_images: false
  save_images: true

logging:
  logger: [] # options: [comet, tensorboard, wandb, csv] or combinations.
  log_graph: false # Logs the model graph to respective logger.

export:
  format: null #options: onnx, openvino

# PL Trainer Args. Don't add extra parameter here.
trainer:
  callbacks:
    - class_path: pytorch_lightning.callbacks.EarlyStopping
      init_args:
        patience: 3
        monitor: pixel_AUROC
        mode: max
  accelerator: auto # <"cpu", "gpu", "tpu", "ipu", "hpu", "auto">
  accumulate_grad_batches: 1
  amp_backend: native
  auto_lr_find: false
  auto_scale_batch_size: false
  auto_select_gpus: false
  benchmark: false
  check_val_every_n_epoch: 1
  default_root_dir: null
  detect_anomaly: false
  deterministic: false
  devices: 1
  enable_checkpointing: true
  enable_model_summary: true
  enable_progress_bar: true
  fast_dev_run: false
  gpus: null # Set automatically
  gradient_clip_val: 0
  ipus: null
  limit_predict_batches: 1.0
  limit_test_batches: 1.0
  limit_train_batches: 1.0
  limit_val_batches: 1.0
  log_every_n_steps: 50
  log_gpu_memory: null
  max_epochs: 100
  max_steps: -1
  max_time: null
  min_epochs: null
  min_steps: null
  move_metrics_to_cpu: false
  multiple_trainloader_mode: max_size_cycle
  num_nodes: 1
  num_processes: null
  num_sanity_val_steps: 0
  overfit_batches: 0.0
  plugins: null
  precision: 32
  profiler: null
  reload_dataloaders_every_n_epochs: 0
  replace_sampler_ddp: true
  resume_from_checkpoint: null
  strategy: null
  sync_batchnorm: false
  tpu_cores: null
  track_grad_norm: -1
  val_check_interval: 1.0<|MERGE_RESOLUTION|>--- conflicted
+++ resolved
@@ -1,4 +1,4 @@
-<<<<<<< HEAD
+ckpt_path: null
 seed_everything: null
 results_dir:
   path: ./results
@@ -18,30 +18,6 @@
     transform_config_val: null
     seed: 0
     create_validation_set: false
-=======
-dataset:
-  name: mvtec #options: [mvtec, btech, folder]
-  format: mvtec
-  path: ./datasets/MVTec
-  category: bottle
-  task: segmentation
-  image_size: 256
-  train_batch_size: 32
-  test_batch_size: 32
-  inference_batch_size: 32
-  num_workers: 8
-  transform_config:
-    train: null
-    val: null
-  create_validation_set: false
-  tiling:
-    apply: false
-    tile_size: null
-    stride: null
-    remove_border_count: 0
-    use_random_tiling: False
-    random_tile_count: 16
->>>>>>> dce83879
 
 model:
   class_path: anomalib.models.Stfpm
