seed_everything: null
<<<<<<< HEAD
=======
results_dir:
  path: ./results
  unique: false
>>>>>>> ec061a6e

data:
  class_path: anomalib.data.MVTec
  init_args:
    root: ./datasets/MVTec
    category: bottle
    image_size: [256, 256]
    train_batch_size: 32
    test_batch_size: 32
    num_workers: 8
    task: segmentation
    transform_config_train: null
    transform_config_val: null
    seed: 0
    create_validation_set: false

model:
  class_path: anomalib.models.Fastflow
  init_args:
<<<<<<< HEAD
    input_size: [256, 256]
=======
>>>>>>> ec061a6e
    backbone: resnet18 # options: [resnet18, wide_resnet50_2, cait_m48_448, deit_base_distilled_patch16_384]
    pre_trained: true
    flow_steps: 8 # options: [8, 8, 20, 20] - for each supported backbone
    conv3x3_only: True # options: [True, False, False, False] - for each supported backbone
    hidden_ratio: 1.0 # options: [1.0, 1.0, 0.16, 0.16] - for each supported backbone

optimizer:
  class_path: torch.optim.adam.Adam
  init_args:
    lr: 0.001
    weight_decay: 0.00001

metrics:
  image_metrics:
    - F1Score
    - AUROC
  pixel_metrics:
    - F1Score
    - AUROC

post_processing:
  normalization_method: MIN_MAX # <null, min_max, cdf>
  threshold_method: ADAPTIVE # options: [adaptive, manual]
  manual_image_threshold: null
  manual_pixel_threshold: null

visualization:
<<<<<<< HEAD
  task: segmentation
=======
>>>>>>> ec061a6e
  mode: full
  image_save_path: null
  inputs_are_normalized: true
  show_images: false
  log_images: false
  save_images: true

logging:
  logger: [] # options: [comet, tensorboard, wandb, csv] or combinations.
  log_graph: false # Logs the model graph to respective logger.

export:
  format: null #options: onnx, openvino

# PL Trainer Args. Don't add extra parameter here.
trainer:
  callbacks:
    - class_path: pytorch_lightning.callbacks.EarlyStopping
      init_args:
        patience: 3
        monitor: pixel_AUROC
        mode: max
  accelerator: auto # <"cpu", "gpu", "tpu", "ipu", "hpu", "auto">
  accumulate_grad_batches: 1
  amp_backend: native
  auto_lr_find: false
  auto_scale_batch_size: false
  auto_select_gpus: false
  benchmark: false
  check_val_every_n_epoch: 1 # Don't validate before extracting features.
  default_root_dir: null
  detect_anomaly: false
  deterministic: false
  devices: 1
  enable_checkpointing: true
  enable_model_summary: true
  enable_progress_bar: true
  fast_dev_run: false
  gpus: null # Set automatically
  gradient_clip_val: 0
  ipus: null
  limit_predict_batches: 1.0
  limit_test_batches: 1.0
  limit_train_batches: 1.0
  limit_val_batches: 1.0
  log_every_n_steps: 50
  log_gpu_memory: null
  max_epochs: 500
  max_steps: -1
  max_time: null
  min_epochs: null
  min_steps: null
  move_metrics_to_cpu: false
  multiple_trainloader_mode: max_size_cycle
  num_nodes: 1
  num_processes: null
  num_sanity_val_steps: 0
  overfit_batches: 0.0
  plugins: null
  precision: 32
  profiler: null
  reload_dataloaders_every_n_epochs: 0
  replace_sampler_ddp: true
  resume_from_checkpoint: null
  strategy: null
  sync_batchnorm: false
  tpu_cores: null
  track_grad_norm: -1
  val_check_interval: 1.0 # Don't validate before extracting features.<|MERGE_RESOLUTION|>--- conflicted
+++ resolved
@@ -1,10 +1,7 @@
 seed_everything: null
-<<<<<<< HEAD
-=======
 results_dir:
   path: ./results
   unique: false
->>>>>>> ec061a6e
 
 data:
   class_path: anomalib.data.MVTec
@@ -24,10 +21,6 @@
 model:
   class_path: anomalib.models.Fastflow
   init_args:
-<<<<<<< HEAD
-    input_size: [256, 256]
-=======
->>>>>>> ec061a6e
     backbone: resnet18 # options: [resnet18, wide_resnet50_2, cait_m48_448, deit_base_distilled_patch16_384]
     pre_trained: true
     flow_steps: 8 # options: [8, 8, 20, 20] - for each supported backbone
@@ -55,10 +48,6 @@
   manual_pixel_threshold: null
 
 visualization:
-<<<<<<< HEAD
-  task: segmentation
-=======
->>>>>>> ec061a6e
   mode: full
   image_save_path: null
   inputs_are_normalized: true
