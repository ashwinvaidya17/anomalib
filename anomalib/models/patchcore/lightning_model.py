--- conflicted
+++ resolved
@@ -14,11 +14,7 @@
 from torch import Tensor
 
 from anomalib.models.components import AnomalyModule
-<<<<<<< HEAD
-from anomalib.models.components.feature_extractor import FeatureExtractorParams
-=======
 from anomalib.models.components.feature_extraction import FeatureExtractorParams
->>>>>>> 3570cb10
 from anomalib.models.patchcore.torch_model import PatchcoreModel
 
 logger = logging.getLogger(__name__)
@@ -107,26 +103,4 @@
         batch["anomaly_maps"] = anomaly_maps
         batch["pred_scores"] = anomaly_score
 
-<<<<<<< HEAD
-        return batch
-=======
-        return batch
-
-
-class PatchcoreLightning(Patchcore):
-    """PatchcoreLightning Module to train PatchCore algorithm.
-
-    Args:
-        hparams (Union[DictConfig, ListConfig]): Model params
-    """
-
-    def __init__(self, hparams) -> None:
-        super().__init__(
-            input_size=hparams.model.input_size,
-            feature_extractor=hparams.model.feature_extractor,
-            coreset_sampling_ratio=hparams.model.coreset_sampling_ratio,
-            num_neighbors=hparams.model.num_neighbors,
-        )
-        self.hparams: Union[DictConfig, ListConfig]  # type: ignore
-        self.save_hyperparameters(hparams)
->>>>>>> 3570cb10
+        return batch