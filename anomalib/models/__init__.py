"""Load Anomaly Model."""

# Copyright (C) 2022 Intel Corporation
# SPDX-License-Identifier: Apache-2.0

import inspect
import logging
from importlib import import_module
from typing import Union

from omegaconf import DictConfig, ListConfig
from torch import load

from anomalib.models.cflow import Cflow
from anomalib.models.components import AnomalyModule
from anomalib.models.csflow import Csflow
from anomalib.models.dfkde import Dfkde
from anomalib.models.dfm import Dfm
from anomalib.models.draem import Draem
from anomalib.models.fastflow import Fastflow
from anomalib.models.ganomaly import Ganomaly
from anomalib.models.padim import Padim
from anomalib.models.patchcore import Patchcore
from anomalib.models.reverse_distillation import ReverseDistillation
from anomalib.models.stfpm import Stfpm

__all__ = [
    "Cflow",
    "Csflow",
    "Dfkde",
    "Dfm",
    "Draem",
    "Fastflow",
    "Ganomaly",
    "Padim",
    "Patchcore",
    "ReverseDistillation",
    "Stfpm",
]

logger = logging.getLogger(__name__)


def get_model(config: Union[DictConfig, ListConfig]) -> AnomalyModule:
    """Load model from the configuration file.

    Works only when the convention for model naming is followed.

    The convention for writing model classes is
    `anomalib.models.<model_name>.lightning_model.<ModelName>Lightning`
    `anomalib.models.stfpm.lightning_model.StfpmLightning`

    Args:
        config (Union[DictConfig, ListConfig]): Config.yaml loaded using OmegaConf

    Raises:
        ValueError: If unsupported model is passed

    Returns:
        AnomalyModule: Anomaly Model
    """
    logger.info("Loading the model.")
<<<<<<< HEAD
=======

    model_list: List[str] = [
        "cflow",
        "csflow",
        "dfkde",
        "dfm",
        "draem",
        "fastflow",
        "ganomaly",
        "padim",
        "patchcore",
        "reverse_distillation",
        "stfpm",
    ]
>>>>>>> dce83879
    model: AnomalyModule

    try:
        module = import_module(".".join(config.model.class_path.split(".")[:-1]))
        model = getattr(module, config.model.class_path.split(".")[-1])
        # remove input_size from config if not present in model's __init__ as it is set by data
        if "input_size" not in inspect.signature(model).parameters and "input_size" in config.model.init_args:
            del config.model.init_args.input_size
        model = model(**config.model.init_args)
    except ModuleNotFoundError as exception:
        logger.error("Could not find the model class: %s", config.model.class_path)
        raise exception

    if config.trainer.resume_from_checkpoint is not None:
        model.load_state_dict(load(config.trainer.resume_from_checkpoint)["state_dict"], strict=False)

    return model<|MERGE_RESOLUTION|>--- conflicted
+++ resolved
@@ -60,23 +60,6 @@
         AnomalyModule: Anomaly Model
     """
     logger.info("Loading the model.")
-<<<<<<< HEAD
-=======
-
-    model_list: List[str] = [
-        "cflow",
-        "csflow",
-        "dfkde",
-        "dfm",
-        "draem",
-        "fastflow",
-        "ganomaly",
-        "padim",
-        "patchcore",
-        "reverse_distillation",
-        "stfpm",
-    ]
->>>>>>> dce83879
     model: AnomalyModule
 
     try:
