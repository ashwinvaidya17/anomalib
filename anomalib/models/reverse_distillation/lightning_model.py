--- conflicted
+++ resolved
@@ -6,11 +6,7 @@
 # Copyright (C) 2022 Intel Corporation
 # SPDX-License-Identifier: Apache-2.0
 
-<<<<<<< HEAD
-from typing import Dict, Tuple, Union
-=======
-from typing import Dict, List, Tuple
->>>>>>> 985862ca
+from typing import Dict, Tuple
 
 from pytorch_lightning.utilities.cli import MODEL_REGISTRY
 from torch import Tensor
@@ -36,13 +32,6 @@
         input_size: Tuple[int, int],
         feature_extractor: FeatureExtractorParams,
         anomaly_map_mode: str,
-<<<<<<< HEAD
-        lr: float,
-        beta1: float,
-        beta2: float,
-=======
-        pre_trained: bool = True,
->>>>>>> 985862ca
     ):
         super().__init__()
         self.model = ReverseDistillationModel(
@@ -84,44 +73,4 @@
           These are required in `validation_epoch_end` for feature concatenation.
         """
         batch["anomaly_maps"] = self.model(batch["image"])
-<<<<<<< HEAD
-        return batch
-
-
-class ReverseDistillationLightning(ReverseDistillation):
-    """PL Lightning Module for Reverse Distillation Algorithm.
-
-    Args:
-        hparams(Union[DictConfig, ListConfig]): Model parameters
-    """
-
-    def __init__(self, hparams: Union[DictConfig, ListConfig]):
-        super().__init__(
-            input_size=hparams.model.input_size,
-            feature_extractor=hparams.model.feature_extractor,
-            anomaly_map_mode=hparams.model.anomaly_map_mode,
-            lr=hparams.model.lr,
-            beta1=hparams.model.beta1,
-            beta2=hparams.model.beta2,
-        )
-        self.hparams: Union[DictConfig, ListConfig]  # type: ignore
-        self.save_hyperparameters(hparams)
-
-    def configure_callbacks(self):
-        """Configure model-specific callbacks.
-
-        Note:
-            This method is used for the existing CLI.
-            When PL CLI is introduced, configure callback method will be
-                deprecated, and callbacks will be configured from either
-                config.yaml file or from CLI.
-        """
-        early_stopping = EarlyStopping(
-            monitor=self.hparams.model.early_stopping.metric,
-            patience=self.hparams.model.early_stopping.patience,
-            mode=self.hparams.model.early_stopping.mode,
-        )
-        return [early_stopping]
-=======
-        return batch
->>>>>>> 985862ca
+        return batch