seed_everything: null

data:
  class_path: anomalib.data.MVTec
  init_args:
    root: ./datasets/MVTec
    category: bottle
    image_size: [256, 256]
    train_batch_size: 32
    test_batch_size: 32
    num_workers: 8
    task: classification
    transform_config_train: null
    transform_config_val: null
    seed: 0
    create_validation_set: false

model:
<<<<<<< HEAD
  name: dfm
  feature_extractor:
    backbone: resnet18
    pre_trained: true
    layers:
      - layer3
  pooling_kernel_size: 2
  pca_level: 0.97
  score_type: fre # nll: for Gaussian modeling, fre: pca feature reconstruction error
  project_path: ./results
  normalization_method: min_max # options: [null, min_max, cdf]
=======
  class_path: anomalib.models.Dfm
  init_args:
    backbone: resnet18
    pre_trained: true
    layer: layer3
    pooling_kernel_size: 4
    pca_level: 0.97
    score_type: fre
>>>>>>> 985862ca

metrics:
  image_metrics:
    - F1Score
    - AUROC

post_processing:
  normalization_method: MIN_MAX # <null, min_max, cdf>
  threshold_method: ADAPTIVE # options: [adaptive, manual]
  manual_image_threshold: null
  manual_pixel_threshold: null

visualization:
  task: classification
  mode: full
  image_save_path: null
  inputs_are_normalized: true
  show_images: false
  log_images: false
  save_images: true

project:
  seed: 42
  path: ./results

logging:
  logger: [] # options: [comet, tensorboard, wandb, csv] or combinations.
  log_graph: false # Logs the model graph to respective logger.

optimization:
  export_mode: null #options: onnx, openvino
# PL Trainer Args. Don't add extra parameter here.
trainer:
  accelerator: auto # <"cpu", "gpu", "tpu", "ipu", "hpu", "auto">
  accumulate_grad_batches: 1
  amp_backend: native
  auto_lr_find: false
  auto_scale_batch_size: false
  auto_select_gpus: false
  benchmark: false
  check_val_every_n_epoch: 1 # Don't validate before extracting features.
  default_root_dir: null
  detect_anomaly: false
  deterministic: false
  devices: 1
  enable_checkpointing: true
  enable_model_summary: true
  enable_progress_bar: true
  fast_dev_run: false
  gpus: null # Set automatically
  gradient_clip_val: 0
  ipus: null
  limit_predict_batches: 1.0
  limit_test_batches: 1.0
  limit_train_batches: 1.0
  limit_val_batches: 1.0
  log_every_n_steps: 50
  log_gpu_memory: null
  max_epochs: 1
  max_steps: -1
  max_time: null
  min_epochs: null
  min_steps: null
  move_metrics_to_cpu: false
  multiple_trainloader_mode: max_size_cycle
  num_nodes: 1
  num_processes: null
  num_sanity_val_steps: 0
  overfit_batches: 0.0
  plugins: null
  precision: 32
  profiler: null
  reload_dataloaders_every_n_epochs: 0
  replace_sampler_ddp: true
  resume_from_checkpoint: null
  strategy: null
  sync_batchnorm: false
  tpu_cores: null
  track_grad_norm: -1
  val_check_interval: 1.0 # Don't validate before extracting features.<|MERGE_RESOLUTION|>--- conflicted
+++ resolved
@@ -16,28 +16,16 @@
     create_validation_set: false
 
 model:
-<<<<<<< HEAD
-  name: dfm
-  feature_extractor:
-    backbone: resnet18
-    pre_trained: true
-    layers:
-      - layer3
-  pooling_kernel_size: 2
-  pca_level: 0.97
-  score_type: fre # nll: for Gaussian modeling, fre: pca feature reconstruction error
-  project_path: ./results
-  normalization_method: min_max # options: [null, min_max, cdf]
-=======
   class_path: anomalib.models.Dfm
   init_args:
-    backbone: resnet18
-    pre_trained: true
-    layer: layer3
+    feature_extractor:
+      backbone: resnet18
+      pre_trained: true
+      layers:
+        - layer3
     pooling_kernel_size: 4
     pca_level: 0.97
     score_type: fre
->>>>>>> 985862ca
 
 metrics:
   image_metrics:
