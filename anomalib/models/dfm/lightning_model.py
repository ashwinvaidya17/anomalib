"""DFM: Deep Feature Modeling."""

# Copyright (C) 2022 Intel Corporation
# SPDX-License-Identifier: Apache-2.0

import logging
from typing import List, Tuple, Union

import torch
from omegaconf import DictConfig, ListConfig
from pytorch_lightning.utilities.cli import MODEL_REGISTRY
from torch import Tensor

from anomalib.models.components import AnomalyModule
from anomalib.models.components.feature_extraction import FeatureExtractorParams

from .torch_model import DFMModel

logger = logging.getLogger(__name__)


@MODEL_REGISTRY
class Dfm(AnomalyModule):
    """DFM: Deep Featured Kernel Density Estimation.

    Args:
<<<<<<< HEAD
        feature_extractor (FeatureExtractorParams): Feature extractor params
=======
        backbone (str): Backbone CNN network
        layer (str): Layer to extract features from the backbone CNN
        input_size (Tuple[int, int]): Input size for the model.
        pre_trained (bool, optional): Boolean to check whether to use a pre_trained backbone.
>>>>>>> 8a4e46c4
        pooling_kernel_size (int, optional): Kernel size to pool features extracted from the CNN.
            Defaults to 4.
        pca_level (float, optional): Ratio from which number of components for PCA are calculated.
            Defaults to 0.97.
        score_type (str, optional): Scoring type. Options are `fre` and `nll`. Defaults to "fre".
        nll: for Gaussian modeling, fre: pca feature-reconstruction error. Anomaly segmentation is
        supported with `fre` only. If using `nll`, set `task` in config.yaml to classification
    """

    def __init__(
        self,
<<<<<<< HEAD
        feature_extractor: FeatureExtractorParams,
=======
        backbone: str,
        layer: str,
        input_size: Tuple[int, int],
        pre_trained: bool = True,
>>>>>>> 8a4e46c4
        pooling_kernel_size: int = 4,
        pca_level: float = 0.97,
        score_type: str = "fre",
    ):
        super().__init__()

        self.model: DFMModel = DFMModel(
<<<<<<< HEAD
            feature_extractor_params=feature_extractor,
=======
            backbone=backbone,
            pre_trained=pre_trained,
            layer=layer,
            input_size=input_size,
>>>>>>> 8a4e46c4
            pooling_kernel_size=pooling_kernel_size,
            n_comps=pca_level,
            score_type=score_type,
        )
        self.embeddings: List[Tensor] = []
        self.score_type = score_type

    @staticmethod
    def configure_optimizers() -> None:  # pylint: disable=arguments-differ
        """DFM doesn't require optimization, therefore returns no optimizers."""
        return None

    def training_step(self, batch, _):  # pylint: disable=arguments-differ
        """Training Step of DFM.

        For each batch, features are extracted from the CNN.

        Args:
          batch (Dict[str, Tensor]): Input batch
          _: Index of the batch.

        Returns:
          Deep CNN features.
        """
        embedding = self.model.get_features(batch["image"]).squeeze()

        # NOTE: `self.embedding` appends each batch embedding to
        #   store the training set embedding. We manually append these
        #   values mainly due to the new order of hooks introduced after PL v1.4.0
        #   https://github.com/PyTorchLightning/pytorch-lightning/pull/7357
        self.embeddings.append(embedding)

    def on_validation_start(self) -> None:
        """Fit a PCA transformation and a Gaussian model to dataset."""
        # NOTE: Previous anomalib versions fit Gaussian at the end of the epoch.
        #   This is not possible anymore with PyTorch Lightning v1.4.0 since validation
        #   is run within train epoch.
        logger.info("Aggregating the embedding extracted from the training set.")
        embeddings = torch.vstack(self.embeddings)

        logger.info("Fitting a PCA and a Gaussian model to dataset.")
        self.model.fit(embeddings)

    def validation_step(self, batch, _):  # pylint: disable=arguments-differ
        """Validation Step of DFM.

        Similar to the training step, features are extracted from the CNN for each batch.

        Args:
          batch (List[Dict[str, Any]]): Input batch

        Returns:
          Dictionary containing FRE anomaly scores and anomaly maps.
        """
        if self.score_type == "fre":
            batch["anomaly_maps"], batch["pred_scores"] = self.model(batch["image"])
        elif self.score_type == "nll":
            batch["pred_scores"] = self.model(batch["image"])

        return batch


class DfmLightning(Dfm):
    """DFM: Deep Featured Kernel Density Estimation.

    Args:
        hparams (Union[DictConfig, ListConfig]): Model params
    """

    def __init__(self, hparams: Union[DictConfig, ListConfig]) -> None:
        super().__init__(
<<<<<<< HEAD
            feature_extractor=hparams.model.feature_extractor,
=======
            input_size=hparams.model.input_size,
            backbone=hparams.model.backbone,
            layer=hparams.model.layer,
            pre_trained=hparams.model.pre_trained,
>>>>>>> 8a4e46c4
            pooling_kernel_size=hparams.model.pooling_kernel_size,
            pca_level=hparams.model.pca_level,
            score_type=hparams.model.score_type,
        )
        self.hparams: Union[DictConfig, ListConfig]  # type: ignore
        self.save_hyperparameters(hparams)<|MERGE_RESOLUTION|>--- conflicted
+++ resolved
@@ -4,7 +4,7 @@
 # SPDX-License-Identifier: Apache-2.0
 
 import logging
-from typing import List, Tuple, Union
+from typing import List, Union
 
 import torch
 from omegaconf import DictConfig, ListConfig
@@ -24,14 +24,7 @@
     """DFM: Deep Featured Kernel Density Estimation.
 
     Args:
-<<<<<<< HEAD
         feature_extractor (FeatureExtractorParams): Feature extractor params
-=======
-        backbone (str): Backbone CNN network
-        layer (str): Layer to extract features from the backbone CNN
-        input_size (Tuple[int, int]): Input size for the model.
-        pre_trained (bool, optional): Boolean to check whether to use a pre_trained backbone.
->>>>>>> 8a4e46c4
         pooling_kernel_size (int, optional): Kernel size to pool features extracted from the CNN.
             Defaults to 4.
         pca_level (float, optional): Ratio from which number of components for PCA are calculated.
@@ -43,14 +36,7 @@
 
     def __init__(
         self,
-<<<<<<< HEAD
         feature_extractor: FeatureExtractorParams,
-=======
-        backbone: str,
-        layer: str,
-        input_size: Tuple[int, int],
-        pre_trained: bool = True,
->>>>>>> 8a4e46c4
         pooling_kernel_size: int = 4,
         pca_level: float = 0.97,
         score_type: str = "fre",
@@ -58,14 +44,7 @@
         super().__init__()
 
         self.model: DFMModel = DFMModel(
-<<<<<<< HEAD
             feature_extractor_params=feature_extractor,
-=======
-            backbone=backbone,
-            pre_trained=pre_trained,
-            layer=layer,
-            input_size=input_size,
->>>>>>> 8a4e46c4
             pooling_kernel_size=pooling_kernel_size,
             n_comps=pca_level,
             score_type=score_type,
@@ -137,14 +116,7 @@
 
     def __init__(self, hparams: Union[DictConfig, ListConfig]) -> None:
         super().__init__(
-<<<<<<< HEAD
             feature_extractor=hparams.model.feature_extractor,
-=======
-            input_size=hparams.model.input_size,
-            backbone=hparams.model.backbone,
-            layer=hparams.model.layer,
-            pre_trained=hparams.model.pre_trained,
->>>>>>> 8a4e46c4
             pooling_kernel_size=hparams.model.pooling_kernel_size,
             pca_level=hparams.model.pca_level,
             score_type=hparams.model.score_type,
