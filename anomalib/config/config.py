--- conflicted
+++ resolved
@@ -161,8 +161,6 @@
     # keep track of the original config file because it will be modified
     config_original: DictConfig = config.copy()
 
-<<<<<<< HEAD
-=======
     # if the seed value is 0, notify a user that the behavior of the seed value zero has been changed.
     if config.project.get("seed") == 0:
         warn(
@@ -176,7 +174,6 @@
     if "format" not in config.dataset.keys():
         config.dataset.format = "mvtec"
 
->>>>>>> b66c0a70
     config = update_input_size_config(config)
 
     # Project Configs
