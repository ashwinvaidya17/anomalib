--- conflicted
+++ resolved
@@ -14,12 +14,6 @@
 [![python](https://img.shields.io/badge/python-3.7%2B-green)]()
 [![pytorch](https://img.shields.io/badge/pytorch-1.8.1%2B-orange)]()
 [![openvino](https://img.shields.io/badge/openvino-2022.3.0-purple)]()
-<<<<<<< HEAD
-
-=======
-[![comet](https://custom-icon-badges.herokuapp.com/badge/comet__ml-3.31.7-orange?logo=logo_comet_ml)](https://www.comet.com/site/products/ml-experiment-tracking/?utm_source=anomalib&utm_medium=referral)
-[![black](https://img.shields.io/badge/code%20style-black-000000.svg)]()
->>>>>>> 9effa295
 [![Pre-Merge Checks](https://github.com/openvinotoolkit/anomalib/actions/workflows/pre_merge.yml/badge.svg)](https://github.com/openvinotoolkit/anomalib/actions/workflows/pre_merge.yml)
 [![Documentation Status](https://readthedocs.org/projects/anomalib/badge/?version=latest)](https://anomalib.readthedocs.io/en/latest/?badge=latest)
 [![codecov](https://codecov.io/gh/openvinotoolkit/anomalib/branch/main/graph/badge.svg?token=Z6A07N1BZK)](https://codecov.io/gh/openvinotoolkit/anomalib)
@@ -29,31 +23,7 @@
 
 ---
 
-<<<<<<< HEAD
 # 👋 Introduction
-=======
-# 🌟 Upcoming Release: Anomalib v1 🌟
-
-We're excited to announce that Anomalib v1 is on the horizon! This major release packs new features, enhancements, and performance improvements.
-
-Get a sneak peek of Anomalib v1:
-
-- ⚙️ **Installation**: Until it is released, you can install it via:
-
-  ```bash
-  git command git clone -b v1 git@github.com:openvinotoolkit/anomalib.git
-  cd anomalib
-  pip install -e .
-  ```
-
-- 📘 **Documentation**: Discover the latest additions and enhancements [here](https://anomalib.readthedocs.io/en/v1/).
-- 🧪 **Early Testing**: Help us refine the final release by testing pre-release features and report issues [here](https://github.com/openvinotoolkit/anomalib/issues).
-- 👩‍💻 **Contribute**: Your input is invaluable - Help us make anomalib v1.x even better. Read more about the contribution guidelines [here](https://github.com/openvinotoolkit/anomalib/blob/main/CONTRIBUTING.md)
-
----
-
-# Introduction
->>>>>>> 9effa295
 
 Anomalib is a deep learning library that aims to collect state-of-the-art anomaly detection algorithms for benchmarking on both public and private datasets. Anomalib provides several ready-to-use implementations of anomaly detection algorithms described in the recent literature, as well as a set of tools that facilitate the development and implementation of custom models. The library has a strong focus on visual anomaly detection, where the goal of the algorithm is to detect and/or localize anomalies within images or videos in a dataset. Anomalib is constantly updated with new algorithms and training/inference extensions, so keep checking!
 
@@ -135,25 +105,8 @@
 # Get help about the training arguments, run:
 anomalib train -h
 
-<<<<<<< HEAD
 # Train by using the default values.
 anomalib train --model Patchcore --data anomalib.data.MVTec
-=======
-- [CFA](src/anomalib/models/cfa)
-- [CFlow](src/anomalib/models/cflow)
-- [DFKDE](src/anomalib/models/dfkde)
-- [DFM](src/anomalib/models/dfm)
-- [DRAEM](src/anomalib/models/draem)
-- [DSR](src/anomalib/models/dsr)
-- [EfficientAd](src/anomalib/models/efficient_ad)
-- [FastFlow](src/anomalib/models/fastflow)
-- [GANomaly](src/anomalib/models/ganomaly)
-- [PADIM](src/anomalib/models/padim)
-- [PatchCore](src/anomalib/models/patchcore)
-- [Reverse Distillation](src/anomalib/models/reverse_distillation)
-- [STFPM](src/anomalib/models/stfpm)
-- [UFlow](src/anomalib/models/uflow)
->>>>>>> 9effa295
 
 # Train by overriding arguments.
 anomalib train --model Patchcore --data anomalib.data.MVTec --data.category transistor
@@ -203,42 +156,8 @@
                  --ckpt_path <path/to/model.ckpt>
                  --return_predictions
 
-<<<<<<< HEAD
 # Predict by using a config file.
 anomalib predict --config <path/to/config> --return_predictions
-=======
-```yaml
-dataset:
-  name: <name-of-the-dataset>
-  format: folder
-  path: <path/to/folder/dataset>
-  normal_dir: normal # name of the folder containing normal images.
-  abnormal_dir: abnormal # name of the folder containing abnormal images.
-  normal_test_dir: null # name of the folder containing normal test images.
-  task: segmentation # classification or segmentation
-  mask: <path/to/mask/annotations> #optional
-  extensions: null # .ext or [.ext1, .ext2, ...]
-  split_ratio: 0.2 # ratio of the normal images that will be used to create a test split
-  image_size: 256
-  train_batch_size: 32
-  test_batch_size: 32
-  num_workers: 8
-  normalization: imagenet # data distribution to which the images will be normalized: [none, imagenet]
-  test_split_mode: from_dir # options: [from_dir, synthetic]
-  val_split_mode: same_as_test # options: [same_as_test, from_test, sythetic]
-  val_split_ratio: 0.5 # fraction of train/test images held out for validation (usage depends on val_split_mode)
-  transform_config:
-    train: null
-    val: null
-  create_validation_set: true
-  tiling:
-    apply: false
-    tile_size: null
-    stride: null
-    remove_border_count: 0
-    use_random_tiling: False
-    random_tile_count: 16
->>>>>>> 9effa295
 ```
 
 </details>
