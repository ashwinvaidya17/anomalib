"""Implements custom trainer for Anomalib."""

from __future__ import annotations

import logging
import warnings

from pytorch_lightning import Trainer

from anomalib.data import TaskType
from anomalib.models.components.base.anomaly_module import AnomalyModule
from anomalib.post_processing import NormalizationMethod, ThresholdMethod
<<<<<<< HEAD
from anomalib.trainer.loops import AnomalibFitLoop, AnomalibPredictionLoop, AnomalibTestLoop, AnomalibValidationLoop
from anomalib.trainer.utils import (
    MetricsManager,
    Normalizer,
    PostProcessor,
    Thresholder,
    VisualizationManager,
    VisualizationStage,
)
=======
from anomalib.trainer.loops.one_class import FitLoop, PredictionLoop, TestLoop, ValidationLoop
from anomalib.trainer.utils import MetricsManager, Normalizer, PostProcessor, Thresholder
>>>>>>> 62693502

log = logging.getLogger(__name__)
# warnings to ignore in trainer
warnings.filterwarnings(
    "ignore", message="torch.distributed.reduce_op is deprecated, please use torch.distributed.ReduceOp instead"
)


class AnomalibTrainer(Trainer):
    """Anomalib trainer.

    Note:
        Refer to PyTorch Lightning's Trainer for a list of parameters for details on other Trainer parameters.

    Args:
        threshold_method (ThresholdMethod): Thresholding method for normalizer.
        normalization_method (NormalizationMethod): Normalization method
<<<<<<< HEAD
        manual_image_threshold (Optional[float]): If threshold method is manual, this needs to be set. Defaults to None.
        manual_pixel_threshold (Optional[float]): If threshold method is manual, this needs to be set. Defaults to None.
        visualization_mode (str): Visualization mode. Options ["full", "simple"]. Defaults to "full".
        show_images (bool): Whether to show images. Defaults to False.
        log_images (bool): Whether to log images. Defaults to False.
        visualization_stage (VisualizationStage): The stage at which to write images to the logger(s).
            Defaults to VisualizationStage.TEST.
=======
        manual_image_threshold (float | None): If threshold method is manual, this needs to be set. Defaults to None.
        manual_pixel_threshold (float | None): If threshold method is manual, this needs to be set. Defaults to None.
>>>>>>> 62693502
    """

    def __init__(
        self,
        threshold_method: ThresholdMethod = ThresholdMethod.ADAPTIVE,
        normalization_method: NormalizationMethod = NormalizationMethod.MIN_MAX,
        manual_image_threshold: float | None = None,
        manual_pixel_threshold: float | None = None,
        image_metrics: list[str] | None = None,
        pixel_metrics: list[str] | None = None,
        visualization_mode: str = "full",
        show_images: bool = False,
        log_images: bool = False,
        visualization_stage: VisualizationStage = VisualizationStage.TEST,
        task_type: TaskType = TaskType.SEGMENTATION,
        **kwargs,
    ) -> None:
        super().__init__(**kwargs)

        self.lightning_module: AnomalyModule  # for mypy

        self.fit_loop = FitLoop(min_epochs=kwargs.get("min_epochs", 0), max_epochs=kwargs.get("max_epochs", None))
        self.validate_loop = ValidationLoop()
        self.test_loop = TestLoop()
        self.predict_loop = PredictionLoop()

        self.task_type = task_type

        self.thresholder = Thresholder(
            trainer=self,
            threshold_method=threshold_method,
            manual_image_threshold=manual_image_threshold,
            manual_pixel_threshold=manual_pixel_threshold,
        )
        self.post_processor = PostProcessor(trainer=self)
        self.normalizer = Normalizer(trainer=self, normalization_method=normalization_method)
        self.metrics_manager = MetricsManager(trainer=self, image_metrics=image_metrics, pixel_metrics=pixel_metrics)
        self.visualization_manager = VisualizationManager(
            trainer=self,
            mode=visualization_mode,
            show_images=show_images,
            log_images=log_images,
            stage=visualization_stage,
        )<|MERGE_RESOLUTION|>--- conflicted
+++ resolved
@@ -10,8 +10,7 @@
 from anomalib.data import TaskType
 from anomalib.models.components.base.anomaly_module import AnomalyModule
 from anomalib.post_processing import NormalizationMethod, ThresholdMethod
-<<<<<<< HEAD
-from anomalib.trainer.loops import AnomalibFitLoop, AnomalibPredictionLoop, AnomalibTestLoop, AnomalibValidationLoop
+from anomalib.trainer.loops.one_class import FitLoop, PredictionLoop, TestLoop, ValidationLoop
 from anomalib.trainer.utils import (
     MetricsManager,
     Normalizer,
@@ -20,10 +19,6 @@
     VisualizationManager,
     VisualizationStage,
 )
-=======
-from anomalib.trainer.loops.one_class import FitLoop, PredictionLoop, TestLoop, ValidationLoop
-from anomalib.trainer.utils import MetricsManager, Normalizer, PostProcessor, Thresholder
->>>>>>> 62693502
 
 log = logging.getLogger(__name__)
 # warnings to ignore in trainer
@@ -41,7 +36,6 @@
     Args:
         threshold_method (ThresholdMethod): Thresholding method for normalizer.
         normalization_method (NormalizationMethod): Normalization method
-<<<<<<< HEAD
         manual_image_threshold (Optional[float]): If threshold method is manual, this needs to be set. Defaults to None.
         manual_pixel_threshold (Optional[float]): If threshold method is manual, this needs to be set. Defaults to None.
         visualization_mode (str): Visualization mode. Options ["full", "simple"]. Defaults to "full".
@@ -49,10 +43,6 @@
         log_images (bool): Whether to log images. Defaults to False.
         visualization_stage (VisualizationStage): The stage at which to write images to the logger(s).
             Defaults to VisualizationStage.TEST.
-=======
-        manual_image_threshold (float | None): If threshold method is manual, this needs to be set. Defaults to None.
-        manual_pixel_threshold (float | None): If threshold method is manual, this needs to be set. Defaults to None.
->>>>>>> 62693502
     """
 
     def __init__(
