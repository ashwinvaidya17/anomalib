--- conflicted
+++ resolved
@@ -11,13 +11,7 @@
 
 from anomalib.data import TaskType
 from anomalib.models.components.base.anomaly_module import AnomalyModule
-<<<<<<< HEAD
 from anomalib.post_processing import NormalizationMethod
-from anomalib.trainer.loops.one_class import FitLoop, PredictionLoop, TestLoop, ValidationLoop
-from anomalib.trainer.utils import CheckpointConnector, MetricsManager, PostProcessor, Thresholder, get_normalizer
-from anomalib.utils.metrics import BaseAnomalyThreshold
-=======
-from anomalib.post_processing import NormalizationMethod, ThresholdMethod
 from anomalib.post_processing.visualizer import VisualizationMode
 from anomalib.trainer.connectors import (
     CheckpointConnector,
@@ -28,8 +22,7 @@
     get_normalizer,
 )
 from anomalib.trainer.loops.one_class import FitLoop, PredictionLoop, TestLoop, ValidationLoop
-from anomalib.utils.metrics import AnomalyScoreThreshold
->>>>>>> 4c688210
+from anomalib.utils.metrics import BaseAnomalyThreshold
 
 log = logging.getLogger(__name__)
 # warnings to ignore in trainer
@@ -48,14 +41,6 @@
         image_threshold_method (dict): Thresholding method. If None, adaptive thresholding is used.
         pixel_threshold_method (dict): Thresholding method. If None, adaptive thresholding is used.
         normalization_method (NormalizationMethod): Normalization method
-<<<<<<< HEAD
-=======
-        manual_image_threshold (Optional[float]): If threshold method is manual, this needs to be set. Defaults to None.
-        manual_pixel_threshold (Optional[float]): If threshold method is manual, this needs to be set. Defaults to None.
-        visualization_mode (VisualizationMode): Visualization mode. Options ["full", "simple"]. Defaults to "full".
-        show_images (bool): Whether to show images. Defaults to False.
-        log_images (bool): Whether to log images. Defaults to False.
->>>>>>> 4c688210
     """
 
     def __init__(
