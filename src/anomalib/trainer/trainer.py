--- conflicted
+++ resolved
@@ -13,10 +13,7 @@
 from anomalib.data import TaskType
 from anomalib.models import AnomalyModule
 from anomalib.post_processing import NormalizationMethod
-<<<<<<< HEAD
 from anomalib.utils.callbacks import get_visualization_callbacks
-=======
->>>>>>> 75ae32d8
 from anomalib.utils.callbacks.metrics_manager import _MetricsManagerCallback
 from anomalib.utils.callbacks.normalization import get_normalization_callback
 from anomalib.utils.callbacks.post_processor import _PostProcessorCallback
@@ -48,10 +45,7 @@
         task: TaskType = TaskType.SEGMENTATION,
         image_metrics: list[str] | None = None,
         pixel_metrics: list[str] | None = None,
-<<<<<<< HEAD
         visualization: DictConfig | None = None,
-=======
->>>>>>> 75ae32d8
         **kwargs,
     ) -> None:
         super().__init__(callbacks=callbacks, **kwargs)
@@ -60,11 +54,7 @@
         self.task = task
         self.image_metric_names = image_metrics
         self.pixel_metric_names = pixel_metrics
-<<<<<<< HEAD
         self.visualization = visualization
-=======
-        super().__init__(callbacks=self._setup_callbacks(callbacks), **kwargs)
->>>>>>> 75ae32d8
 
         self.lightning_module: AnomalyModule
 
@@ -78,8 +68,7 @@
         if normalization_callback is not None:
             _callbacks.append(normalization_callback)
 
-<<<<<<< HEAD
-        _callbacks.append(_ThresholdingCallback(self.threshold))
+        _callbacks.append(_ThresholdCallback(self.threshold))
         _callbacks.append(_MetricsManagerCallback(self.task, self.image_metric_names, self.pixel_metric_names))
 
         if self.visualization is not None:
@@ -90,9 +79,4 @@
                 task=self.task, image_save_path=image_save_path, **self.visualization
             )
 
-        self.callbacks = _CallbackConnector._reorder_callbacks(self.callbacks + _callbacks)
-=======
-        _callbacks.append(_ThresholdCallback(self.threshold))
-        _callbacks.append(_MetricsManagerCallback(self.task, self.image_metric_names, self.pixel_metric_names))
-        return _callbacks + callbacks
->>>>>>> 75ae32d8
+        self.callbacks = _CallbackConnector._reorder_callbacks(self.callbacks + _callbacks)