"""Predict loop."""

# Copyright (C) 2023 Intel Corporation
# SPDX-License-Identifier: Apache-2.0

from typing import Any

import torch
from lightning_fabric.utilities import move_data_to_device
from pytorch_lightning.loops.dataloader.prediction_loop import PredictionLoop
from pytorch_lightning.loops.epoch.prediction_epoch_loop import PredictionEpochLoop

from anomalib import trainer
<<<<<<< HEAD
from anomalib.trainer.utils import VisualizationStage
=======
>>>>>>> 3a6b2ca4


class AnomalibPredictionEpochLoop(PredictionEpochLoop):
    """Predict epoch loop."""

    def __init__(self) -> None:
        super().__init__()
        self.trainer: trainer.AnomalibTrainer

    def _predict_step(self, batch: Any, batch_idx: int, dataloader_idx: int) -> None:
        """Overrides the predict step of the base class.

        Everything is same except for the custom methods called after trainer's predict step.

        Note:
            Update methods only between the commented block.


        Runs the actual predict step together with all the necessary bookkeeping and the hooks tied to the
        predict step.

        Args:
            batch: the current batch to run the prediction on
            batch_idx: the index of the current batch
            dataloader_idx: the index of the dataloader producing the current batch
        """
        # configure step_kwargs
        step_kwargs = self._build_kwargs(batch, batch_idx, dataloader_idx)

        # extract batch_indices and store them
        batch_indices = self._get_batch_indices(dataloader_idx)
        self.current_batch_indices = batch_indices[batch_idx] if batch_indices else []

        self.trainer._call_callback_hooks("on_predict_batch_start", batch, batch_idx, dataloader_idx)
        self.trainer._call_lightning_module_hook("on_predict_batch_start", batch, batch_idx, dataloader_idx)

        self.batch_progress.increment_started()

        predictions = self.trainer._call_strategy_hook("predict_step", *step_kwargs.values())

        self.batch_progress.increment_processed()

        if predictions is None:
            self._warning_cache.warn("predict returned None if it was on purpose, ignore this warning...")

        # Call custom methods on the predictions
        self.trainer.post_processor.apply_predictions(predictions)
        self.trainer.post_processor.apply_thresholding(predictions)
        if self.trainer.normalizer:
            self.trainer.normalizer.normalize(predictions)
<<<<<<< HEAD
        self.trainer.visualization_manager.visualize_images(predictions, VisualizationStage.VAL)
=======
>>>>>>> 3a6b2ca4
        # --------------------------------------

        self.trainer._call_callback_hooks("on_predict_batch_end", predictions, batch, batch_idx, dataloader_idx)
        self.trainer._call_lightning_module_hook("on_predict_batch_end", predictions, batch, batch_idx, dataloader_idx)

        self.batch_progress.increment_completed()

        if self.should_store_predictions:
            self.predictions.append(move_data_to_device(predictions, torch.device("cpu")))


class AnomalibPredictionLoop(PredictionLoop):
    """Prediction loop."""

    def __init__(self) -> None:
        super().__init__()
        self.trainer: trainer.AnomalibTrainer
        self.epoch_loop = AnomalibPredictionEpochLoop()

    def on_run_start(self) -> None:
        """Setup epoch loop.

        Overrides the default epoch loop with the custom epoch loop.
        """
        self.trainer.metrics.initialize()
        # Reset the image and pixel thresholds to 0.5 at start of the run.
        self.trainer.metrics.set_threshold()
        return super().on_run_start()<|MERGE_RESOLUTION|>--- conflicted
+++ resolved
@@ -11,10 +11,7 @@
 from pytorch_lightning.loops.epoch.prediction_epoch_loop import PredictionEpochLoop
 
 from anomalib import trainer
-<<<<<<< HEAD
 from anomalib.trainer.utils import VisualizationStage
-=======
->>>>>>> 3a6b2ca4
 
 
 class AnomalibPredictionEpochLoop(PredictionEpochLoop):
@@ -65,10 +62,7 @@
         self.trainer.post_processor.apply_thresholding(predictions)
         if self.trainer.normalizer:
             self.trainer.normalizer.normalize(predictions)
-<<<<<<< HEAD
         self.trainer.visualization_manager.visualize_images(predictions, VisualizationStage.VAL)
-=======
->>>>>>> 3a6b2ca4
         # --------------------------------------
 
         self.trainer._call_callback_hooks("on_predict_batch_end", predictions, batch, batch_idx, dataloader_idx)
