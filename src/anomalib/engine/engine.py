--- conflicted
+++ resolved
@@ -22,11 +22,7 @@
 from anomalib.callbacks.post_processor import _PostProcessorCallback
 from anomalib.callbacks.thresholding import _ThresholdCallback
 from anomalib.data import AnomalibDataModule, AnomalibDataset, InferenceDataset
-<<<<<<< HEAD
-from anomalib.deploy.export import ExportMode, export_to_onnx, export_to_openvino, export_to_torch
-=======
 from anomalib.deploy.export import ExportType, export_to_onnx, export_to_openvino, export_to_torch
->>>>>>> e3c0fe58
 from anomalib.metrics.threshold import BaseThreshold
 from anomalib.models import AnomalyModule
 from anomalib.utils.normalization import NormalizationMethod
@@ -396,13 +392,9 @@
         CLI Usage:
             1. you can pick a model.
                 ```python
-<<<<<<< HEAD
-                anomalib predict --model Padim --data datasets/MVTec/bottle/test/broken_large
-=======
                 anomalib predict --model anomalib.models.Padim
                 anomalib predict --model Padim \
                                  --data datasets/MVTec/bottle/test/broken_large
->>>>>>> e3c0fe58
                 ```
             2. Of course, you can override the various values with commands.
                 ```python
@@ -417,13 +409,10 @@
         if model:
             self._setup_trainer(model)
 
-<<<<<<< HEAD
-=======
         if not ckpt_path:
             logger.warning("ckpt_path is not provided. Model weights will not be loaded.")
 
         # Handle the instance when a dataset is passed to the predict method
->>>>>>> e3c0fe58
         if datamodule is not None and isinstance(datamodule, Dataset):
             dataloader = DataLoader(datamodule)
             datamodule = None
@@ -431,16 +420,11 @@
                 dataloaders = dataloader
             elif isinstance(dataloaders, DataLoader):
                 dataloaders = [dataloaders, dataloader]
-<<<<<<< HEAD
-            else:  # dataloader is a list
-                dataloaders = [*dataloaders, dataloader]
-=======
             elif isinstance(dataloaders, list):  # dataloader is a list
                 dataloaders.append(dataloader)
             else:
                 msg = f"Unknown type for dataloaders {type(dataloaders)}"
                 raise TypeError(msg)
->>>>>>> e3c0fe58
 
         self._setup_dataset_task(dataloaders, datamodule)
 
