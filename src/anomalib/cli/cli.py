"""Anomalib CLI."""

# Copyright (C) 2023 Intel Corporation
# SPDX-License-Identifier: Apache-2.0

import logging
from collections.abc import Callable
from inspect import signature
from pathlib import Path
from typing import Any

import lightning.pytorch as pl
from jsonargparse import ActionConfigFile, Namespace
from lightning.pytorch import Trainer
from lightning.pytorch.cli import ArgsType, LightningArgumentParser, LightningCLI, SaveConfigCallback
from lightning.pytorch.utilities.types import _EVALUATE_OUTPUT, _PREDICT_OUTPUT
from rich import traceback
from torch.utils.data import DataLoader, Dataset

from anomalib import __version__
from anomalib.callbacks import get_callbacks, get_visualization_callbacks
from anomalib.callbacks.normalization import get_normalization_callback
from anomalib.cli.utils import CustomHelpFormatter
from anomalib.cli.utils.openvino import add_openvino_export_arguments
from anomalib.data import AnomalibDataModule, AnomalibDataset
from anomalib.data.inference import InferenceDataset
from anomalib.engine import Engine
from anomalib.loggers import configure_logger
from anomalib.metrics.threshold import BaseThreshold
from anomalib.models import AnomalyModule
from anomalib.pipelines.benchmarking import distribute
from anomalib.pipelines.hpo import Sweep, get_hpo_parser
from anomalib.utils.config import update_config
from anomalib.utils.types import TaskType

traceback.install()
logger = logging.getLogger("anomalib.cli")


class AnomalibCLI(LightningCLI):
    """Implementation of a fully configurable CLI tool for anomalib.

    The advantage of this tool is its flexibility to configure the pipeline
    from both the CLI and a configuration file (.yaml or .json). It is even
    possible to use both the CLI and a configuration file simultaneously.
    For more details, the reader could refer to PyTorch Lightning CLI
    documentation.

    ``save_config_kwargs`` is set to ``overwrite=True`` so that the
    ``SaveConfigCallback`` overwrites the config if it already exists.
    """

    def __init__(
        self,
        save_config_callback: type[SaveConfigCallback] = SaveConfigCallback,
        save_config_kwargs: dict[str, Any] | None = None,
        trainer_class: type[Trainer] | Callable[..., Trainer] = Trainer,
        trainer_defaults: dict[str, Any] | None = None,
        seed_everything_default: bool | int = True,
        parser_kwargs: dict[str, Any] | dict[str, dict[str, Any]] | None = None,
        args: ArgsType = None,
        run: bool = True,
        auto_configure_optimizers: bool = True,
    ) -> None:
        super().__init__(
            AnomalyModule,
            AnomalibDataModule,
            save_config_callback,
            {"overwrite": True} if save_config_kwargs is None else save_config_kwargs,
            trainer_class,
            trainer_defaults,
            seed_everything_default,
            parser_kwargs,
            subclass_mode_model=True,
            subclass_mode_data=True,
            args=args,
            run=run,
            auto_configure_optimizers=auto_configure_optimizers,
        )
        self.engine: Engine

    def init_parser(self, **kwargs) -> LightningArgumentParser:
        """Method that instantiates the argument parser."""
        kwargs.setdefault("dump_header", [f"lightning.pytorch=={pl.__version__},anomalib=={__version__}"])
        parser = LightningArgumentParser(formatter_class=CustomHelpFormatter, **kwargs)
        parser.add_argument(
            "-c",
            "--config",
            action=ActionConfigFile,
            help="Path to a configuration file in json or yaml format.",
        )
        return parser

    @staticmethod
    def subcommands() -> dict[str, set[str]]:
        """Skip predict subcommand as it is added later."""
        return {key: value for key, value in LightningCLI.subcommands().items() if key != "predict"}

    @staticmethod
    def anomalib_subcommands() -> dict[str, dict[str, str]]:
        """Return a dictionary of subcommands and their description."""
        return {
            "train": {"description": "Fit the model and then call test on the trained model."},
            "predict": {"description": "Run inference on a model."},
            "export": {"description": "Export the model to ONNX or OpenVINO format."},
            "benchmark": {"description": "Run benchmarking script"},
            "hpo": {"description": "Run Hyperparameter Optimization"},
        }

    def _add_subcommands(self, parser: LightningArgumentParser, **kwargs) -> None:
        """Initialize base subcommands and add anomalib specific on top of it."""
        # Initializes fit, validate, test, predict and tune
        super()._add_subcommands(parser, **kwargs)
        # Add  export, benchmark and hpo
        for subcommand in self.anomalib_subcommands():
            sub_parser = self.init_parser(**kwargs)

            self._subcommand_parsers[subcommand] = sub_parser
            parser._subcommands_action.add_subcommand(  # noqa: SLF001
                subcommand,
                sub_parser,
                help=self.anomalib_subcommands()[subcommand]["description"],
            )
            # add arguments to subcommand
            getattr(self, f"add_{subcommand}_arguments")(sub_parser)

    def add_arguments_to_parser(self, parser: LightningArgumentParser) -> None:
        """Extend trainer's arguments to add engine arguments.

        .. note::
            Since ``Engine`` parameters are manually added, any change to the
            ``Engine`` class should be reflected manually.
        """
        parser.add_function_arguments(get_normalization_callback, "normalization")
        # visualization takes task from the project
        parser.add_function_arguments(get_visualization_callbacks, "visualization", skip={"task"})
        parser.add_argument("--task", type=TaskType, default=TaskType.SEGMENTATION)
        parser.add_argument("--metrics.image", type=list[str] | str | None, default=["F1Score", "AUROC"])
        parser.add_argument("--metrics.pixel", type=list[str] | str | None, default=None, required=False)
        parser.add_argument("--metrics.threshold", type=BaseThreshold, default="F1AdaptiveThreshold")
        parser.add_argument("--logging.log_graph", type=bool, help="Log the model to the logger", default=False)
        if hasattr(parser, "subcommand") and parser.subcommand != "predict":  # Predict also accepts str and Path inputs
            parser.link_arguments("data.init_args.image_size", "model.init_args.input_size")
<<<<<<< HEAD
        parser.link_arguments("task", "data.init_args.task")
=======
            parser.link_arguments("task", "data.init_args.task")
>>>>>>> e3c0fe58
        parser.add_argument(
            "--results_dir.path",
            type=Path,
            help="Path to save the results.",
            default=Path("./results"),
        )
        parser.add_argument("--results_dir.unique", type=bool, help="Whether to create a unique folder.", default=False)
        parser.link_arguments("results_dir.path", "trainer.default_root_dir")
        # TODO(ashwinvaidya17): Tiling should also be a category of its own
        # CVS-122659

    def add_train_arguments(self, parser: LightningArgumentParser) -> None:
        """Add train arguments to the parser."""
        self.add_default_arguments_to_parser(parser)
        self._add_trainer_arguments_to_parser(parser)
        parser.add_lightning_class_args(AnomalyModule, "model", subclass_mode=True)
        parser.add_subclass_arguments(AnomalibDataModule, "data")
        self.add_arguments_to_parser(parser)
        added = parser.add_method_arguments(
            Engine,
            "train",
            skip={"model", "datamodule", "val_dataloaders", "test_dataloaders", "train_dataloaders"},
        )
        self._subcommand_method_arguments["train"] = added

    def add_predict_arguments(self, parser: LightningArgumentParser) -> None:
        """Add predict arguments to the parser."""
        self.add_default_arguments_to_parser(parser)
        self._add_trainer_arguments_to_parser(parser)
        parser.add_lightning_class_args(AnomalyModule, "model", subclass_mode=True)
<<<<<<< HEAD
        parser.add_argument("--ckpt_path", type=str, required=True, help="Path to model weights")
        parser.add_subclass_arguments(
            (AnomalibDataModule, DataLoader, Dataset, str, Path),
            "data",
=======
        parser.add_argument(
            "--data",
            type=Dataset | AnomalibDataModule | DataLoader | str | Path,
>>>>>>> e3c0fe58
            required=True,
        )
        added = parser.add_method_arguments(
            Engine,
            "predict",
<<<<<<< HEAD
            skip={"model", "dataloaders", "datamodule", "dataset", "ckpt_path"},
=======
            skip={"model", "dataloaders", "datamodule", "dataset"},
>>>>>>> e3c0fe58
        )
        self._subcommand_method_arguments["predict"] = added
        self.add_arguments_to_parser(parser)

    def add_export_arguments(self, parser: LightningArgumentParser) -> None:
        """Add export arguments to the parser."""
        self.add_default_arguments_to_parser(parser)
        self._add_trainer_arguments_to_parser(parser)
        parser.add_lightning_class_args(AnomalyModule, "model", subclass_mode=True)
        parser.add_subclass_arguments((AnomalibDataModule, AnomalibDataset), "data")
        added = parser.add_method_arguments(
            Engine,
            "export",
            skip={"mo_args", "datamodule", "dataset", "model"},
        )
        self._subcommand_method_arguments["export"] = added
        add_openvino_export_arguments(parser)
        self.add_arguments_to_parser(parser)

    def add_hpo_arguments(self, parser: LightningArgumentParser) -> None:
        """Add hyperparameter optimization arguments."""
        parser = get_hpo_parser(parser)

    def add_benchmark_arguments(self, parser: LightningArgumentParser) -> None:
        """Add benchmark arguments to the parser.

        Example:
            $ anomalib benchmark --benchmark_config tools/benchmarking/benchmark_params.yaml
        """
        parser.add_argument("--benchmark_config", type=Path, help="Path to the benchmark config.", required=True)

    def before_instantiate_classes(self) -> None:
        """Modify the configuration to properly instantiate classes and sets up tiler."""
        subcommand = self.config["subcommand"]
        if subcommand in (*self.subcommands(), "train", "predict"):
            if self.config["subcommand"] == "predict" and isinstance(self.config["predict"]["data"], str | Path):
<<<<<<< HEAD
                self.config["predict"]["data"] = self._set_predict_dataloader(self.config["predict"]["data"])
=======
                self.config["predict"]["data"] = self._set_predict_dataloader_namespace(self.config["predict"]["data"])
>>>>>>> e3c0fe58
            self.config[subcommand] = update_config(self.config[subcommand])

    def instantiate_classes(self) -> None:
        """Instantiate classes depending on the subcommand.

        For trainer related commands it instantiates all the model, datamodule and trainer classes.
        But for subcommands we do not want to instantiate any trainer specific classes such as datamodule, model, etc
        This is because the subcommand is responsible for instantiating and executing code based on the passed config
        """
        if self.config["subcommand"] in (*self.subcommands(), "predict"):  # trainer commands
            # since all classes are instantiated, the LightningCLI also creates an unused ``Trainer`` object.
            # the minor change here is that engine is instantiated instead of trainer
            self.config_init = self.parser.instantiate_classes(self.config)
            self.datamodule = self._get(self.config_init, "data")
            self.model = self._get(self.config_init, "model")
            self._add_configure_optimizers_method_to_model(self.subcommand)
            self.engine = self.instantiate_engine()
        else:
            self.config_init = self.parser.instantiate_classes(self.config)
            subcommand = self.config["subcommand"]
            if subcommand in ("train", "export"):
                self.engine = self.instantiate_engine()
            if "model" in self.config_init[subcommand]:
                self.model = self._get(self.config_init, "model")
            if "data" in self.config_init[subcommand]:
                self.datamodule = self._get(self.config_init, "data")

    def instantiate_engine(self) -> Engine:
        """Instantiate the engine.

        .. note::
            Most of the code in this method is taken from ``LightningCLI``'s
            ``instantiate_trainer`` method. Refer to that method for more
            details.
        """
        extra_callbacks = [self._get(self.config_init, c) for c in self._parser(self.subcommand).callback_keys]
        engine_args = {
            "normalization": self._get(self.config_init, "normalization.normalization_method"),
            "threshold": self._get(self.config_init, "metrics.threshold"),
            "task": self._get(self.config_init, "task"),
            "image_metrics": self._get(self.config_init, "metrics.image"),
            "pixel_metrics": self._get(self.config_init, "metrics.pixel"),
            "visualization": self._get(self.config_init, "visualization"),
        }
        trainer_config = {**self._get(self.config_init, "trainer", default={}), **engine_args}
        key = "callbacks"
        if key in trainer_config:
            if trainer_config[key] is None:
                trainer_config[key] = []
            elif not isinstance(trainer_config[key], list):
                trainer_config[key] = [trainer_config[key]]
            trainer_config[key].extend(extra_callbacks)
            if key in self.trainer_defaults:
                value = self.trainer_defaults[key]
                trainer_config[key] += value if isinstance(value, list) else [value]
            if self.save_config_callback and not trainer_config.get("fast_dev_run", False):
                config_callback = self.save_config_callback(
                    self._parser(self.subcommand),
                    self.config.get(str(self.subcommand), self.config),
                    **self.save_config_kwargs,
                )
                trainer_config[key].append(config_callback)
        trainer_config[key].extend(get_callbacks(self.config[self.subcommand]))
        return Engine(**trainer_config)

    def _run_subcommand(self, subcommand: str) -> None:
        """Run subcommand depending on the subcommand.

        This overrides the original ``_run_subcommand`` to run the ``Engine``
        method rather than the ``Train`` method.
        """
        if self.config["subcommand"] in (*self.subcommands(), "train", "export", "predict"):
            fn = getattr(self.engine, subcommand)
            fn_kwargs = self._prepare_subcommand_kwargs(subcommand)
            fn(**fn_kwargs)
        else:
            self.config_init = self.parser.instantiate_classes(self.config)
            getattr(self, f"{subcommand}")()

    @property
    def fit(self) -> Callable[..., None]:
        """Fit the model using engine's fit method."""
        return self.engine.fit

    @property
    def validate(self) -> Callable[..., _EVALUATE_OUTPUT | None]:
        """Validate the model using engine's validate method."""
        return self.engine.validate

    @property
    def test(self) -> Callable[..., _EVALUATE_OUTPUT]:
        """Test the model using engine's test method."""
        return self.engine.test

    @property
    def predict(self) -> Callable[..., _PREDICT_OUTPUT | None]:
        """Predict using engine's predict method."""
        return self.engine.predict

    @property
    def train(self) -> Callable[..., _EVALUATE_OUTPUT]:
        """Train the model using engine's train method."""
        return self.engine.train

    @property
    def export(self) -> Callable[..., Path | None]:
        """Export the model using engine's export method."""
        return self.engine.export

    def hpo(self) -> None:
        """Run hpo subcommand."""
        config = self.config["hpo"]
        sweep = Sweep(
            project=config.project,
            sweep_config=config.sweep_config,
            backend=config.backend,
            entity=config.entity,
        )
        sweep.run()

    def benchmark(self) -> None:
        """Run benchmark subcommand."""
        config = self.config["benchmark"]
        distribute(config.benchmark_config)

    def _add_trainer_arguments_to_parser(self, parser: LightningArgumentParser) -> None:
        """Add trainer arguments to the parser."""
        parser.add_lightning_class_args(Trainer, "trainer")
        trainer_defaults = {"trainer." + k: v for k, v in self.trainer_defaults.items() if k != "callbacks"}
        parser.set_defaults(trainer_defaults)

    def _set_predict_dataloader_namespace(self, data_path: str | Path | Namespace) -> Namespace:
        """Set the predict dataloader namespace.

        If the argument is of type str or Path, then it is assumed to be the path to the prediction data and is
        assigned to InferenceDataset.

        Args:
            data_path (str | Path | Namespace): Path to the data.

        Returns:
            Namespace: Namespace containing the predict dataloader.
        """
        if isinstance(data_path, str | Path):
            init_args = {key: value.default for key, value in signature(InferenceDataset).parameters.items()}
            init_args["path"] = data_path
            data_path = Namespace(
                class_path="anomalib.data.inference.InferenceDataset",
                init_args=Namespace(init_args),
            )
        return data_path


def main() -> None:
    """Trainer via Anomalib CLI."""
    configure_logger()
    AnomalibCLI()


if __name__ == "__main__":
    main()<|MERGE_RESOLUTION|>--- conflicted
+++ resolved
@@ -141,11 +141,7 @@
         parser.add_argument("--logging.log_graph", type=bool, help="Log the model to the logger", default=False)
         if hasattr(parser, "subcommand") and parser.subcommand != "predict":  # Predict also accepts str and Path inputs
             parser.link_arguments("data.init_args.image_size", "model.init_args.input_size")
-<<<<<<< HEAD
-        parser.link_arguments("task", "data.init_args.task")
-=======
             parser.link_arguments("task", "data.init_args.task")
->>>>>>> e3c0fe58
         parser.add_argument(
             "--results_dir.path",
             type=Path,
@@ -176,26 +172,15 @@
         self.add_default_arguments_to_parser(parser)
         self._add_trainer_arguments_to_parser(parser)
         parser.add_lightning_class_args(AnomalyModule, "model", subclass_mode=True)
-<<<<<<< HEAD
-        parser.add_argument("--ckpt_path", type=str, required=True, help="Path to model weights")
-        parser.add_subclass_arguments(
-            (AnomalibDataModule, DataLoader, Dataset, str, Path),
-            "data",
-=======
         parser.add_argument(
             "--data",
             type=Dataset | AnomalibDataModule | DataLoader | str | Path,
->>>>>>> e3c0fe58
             required=True,
         )
         added = parser.add_method_arguments(
             Engine,
             "predict",
-<<<<<<< HEAD
-            skip={"model", "dataloaders", "datamodule", "dataset", "ckpt_path"},
-=======
             skip={"model", "dataloaders", "datamodule", "dataset"},
->>>>>>> e3c0fe58
         )
         self._subcommand_method_arguments["predict"] = added
         self.add_arguments_to_parser(parser)
@@ -232,11 +217,7 @@
         subcommand = self.config["subcommand"]
         if subcommand in (*self.subcommands(), "train", "predict"):
             if self.config["subcommand"] == "predict" and isinstance(self.config["predict"]["data"], str | Path):
-<<<<<<< HEAD
-                self.config["predict"]["data"] = self._set_predict_dataloader(self.config["predict"]["data"])
-=======
                 self.config["predict"]["data"] = self._set_predict_dataloader_namespace(self.config["predict"]["data"])
->>>>>>> e3c0fe58
             self.config[subcommand] = update_config(self.config[subcommand])
 
     def instantiate_classes(self) -> None:
