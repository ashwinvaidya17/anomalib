--- conflicted
+++ resolved
@@ -8,10 +8,7 @@
 import gc
 
 import pytorch_lightning as pl
-<<<<<<< HEAD
-=======
 import torch
->>>>>>> 6c92cf14
 import wandb
 from comet_ml import Optimizer
 from omegaconf import DictConfig, ListConfig, OmegaConf
