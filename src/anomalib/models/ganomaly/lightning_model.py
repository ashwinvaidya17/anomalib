"""GANomaly: Semi-Supervised Anomaly Detection via Adversarial Training.

https://arxiv.org/abs/1805.06725
"""

# Copyright (C) 2022 Intel Corporation
# SPDX-License-Identifier: Apache-2.0


import logging
from typing import Any

import torch
from lightning.pytorch.utilities.types import STEP_OUTPUT
from omegaconf import DictConfig, ListConfig
from torch import Tensor, optim

from anomalib.models.components import AnomalyModule
from anomalib.models.ganomaly.loss import DiscriminatorLoss, GeneratorLoss

from .torch_model import GanomalyModel

logger = logging.getLogger(__name__)


class Ganomaly(AnomalyModule):
    """PL Lightning Module for the GANomaly Algorithm.

    Args:
<<<<<<< HEAD
    ----
=======
>>>>>>> 57041ea5
        input_size (tuple[int, int]): Input dimension.
        batch_size (int): Batch size.
        n_features (int): Number of features layers in the CNNs.
        latent_vec_size (int): Size of autoencoder latent vector.
        extra_layers (int, optional): Number of extra layers for encoder/decoder. Defaults to 0.
        add_final_conv_layer (bool, optional): Add convolution layer at the end. Defaults to True.
        wadv (int, optional): Weight for adversarial loss. Defaults to 1.
        wcon (int, optional): Image regeneration weight. Defaults to 50.
        wenc (int, optional): Latent vector encoder weight. Defaults to 1.
    """

    def __init__(
        self,
        input_size: tuple[int, int],
        batch_size: int = 32,
        n_features: int = 64,
        latent_vec_size: int = 100,
        extra_layers: int = 0,
        add_final_conv_layer: bool = True,
        wadv: int = 1,
        wcon: int = 50,
        wenc: int = 1,
        lr: float = 0.0002,
        beta1: float = 0.5,
        beta2: float = 0.999,
    ) -> None:
        super().__init__()

        self.model: GanomalyModel = GanomalyModel(
            input_size=input_size,
            num_input_channels=3,
            n_features=n_features,
            latent_vec_size=latent_vec_size,
            extra_layers=extra_layers,
            add_final_conv_layer=add_final_conv_layer,
        )

        self.real_label = torch.ones(size=(batch_size,), dtype=torch.float32)
        self.fake_label = torch.zeros(size=(batch_size,), dtype=torch.float32)

        self.min_scores: Tensor = torch.tensor(float("inf"), dtype=torch.float32)  # pylint: disable=not-callable
        self.max_scores: Tensor = torch.tensor(float("-inf"), dtype=torch.float32)  # pylint: disable=not-callable

        self.generator_loss = GeneratorLoss(wadv, wcon, wenc)
        self.discriminator_loss = DiscriminatorLoss()
        self.automatic_optimization = False

        # TODO(ashwinvaidya17): LR should be part of optimizer in config.yaml!
        # CVS-122670
        self.learning_rate = lr
        self.beta1 = beta1
        self.beta2 = beta2

    def _reset_min_max(self) -> None:
        """Reset min_max scores."""
        self.min_scores = torch.tensor(float("inf"), dtype=torch.float32)  # pylint: disable=not-callable
        self.max_scores = torch.tensor(float("-inf"), dtype=torch.float32)  # pylint: disable=not-callable

    def configure_optimizers(self) -> list[optim.Optimizer]:
        """Configure optimizers for each decoder.

<<<<<<< HEAD
        Returns
        -------
=======
        Returns:
>>>>>>> 57041ea5
            Optimizer: Adam optimizer for each decoder
        """
        optimizer_d = optim.Adam(
            self.model.discriminator.parameters(),
            lr=self.learning_rate,
            betas=(self.beta1, self.beta2),
        )
        optimizer_g = optim.Adam(
            self.model.generator.parameters(),
            lr=self.learning_rate,
            betas=(self.beta1, self.beta2),
        )
        return [optimizer_d, optimizer_g]

    def training_step(
        self,
        batch: dict[str, str | Tensor],
        batch_idx: int,
    ) -> STEP_OUTPUT:
        """Perform the training step.

        Args:
            batch (dict[str, str | Tensor]): Input batch containing images.
            batch_idx (int): Batch index.
            optimizer_idx (int): Optimizer which is being called for current training step.

        Returns:
            STEP_OUTPUT: Loss
        """
        del batch_idx  # `batch_idx` variables is not used.
        d_opt, g_opt = self.optimizers()

        # forward pass
        padded, fake, latent_i, latent_o = self.model(batch["image"])
        pred_real, _ = self.model.discriminator(padded)

        # generator update
        pred_fake, _ = self.model.discriminator(fake)
        g_loss = self.generator_loss(latent_i, latent_o, padded, fake, pred_real, pred_fake)

        g_opt.zero_grad()
        self.manual_backward(g_loss, retain_graph=True)
        g_opt.step()

        # discrimator update
        pred_fake, _ = self.model.discriminator(fake.detach())
        d_loss = self.discriminator_loss(pred_real, pred_fake)

        d_opt.zero_grad()
        self.manual_backward(d_loss)
        d_opt.step()

        self.log_dict(
            {"generator_loss": g_loss.item(), "discriminator_loss": d_loss.item()},
            on_epoch=True,
            prog_bar=True,
            logger=True,
        )
        return {"generator_loss": g_loss, "discriminator_loss": d_loss}

    def on_validation_start(self) -> None:
        """Reset min and max values for current validation epoch."""
        self._reset_min_max()
        return super().on_validation_start()

    def validation_step(self, batch: dict[str, str | Tensor], *args, **kwargs) -> STEP_OUTPUT:
        """Update min and max scores from the current step.

        Args:
            batch (dict[str, str | Tensor]): Predicted difference between z and z_hat.
            args: Additional arguments.
            kwargs: Additional keyword arguments.

        Returns:
            (STEP_OUTPUT): Output predictions.
        """
        del args, kwargs  # Unused arguments.

        batch["pred_scores"] = self.model(batch["image"])
        self.max_scores = max(self.max_scores, torch.max(batch["pred_scores"]))
        self.min_scores = min(self.min_scores, torch.min(batch["pred_scores"]))
        return batch

    def on_validation_batch_end(
        self,
        outputs: STEP_OUTPUT,
        batch: Any,  # noqa: ANN401
        batch_idx: int,
        dataloader_idx: int = 0,
    ) -> None:
        """Normalize outputs based on min/max values."""
        outputs["pred_scores"] = self._normalize(outputs["pred_scores"])
        super().on_validation_batch_end(outputs, batch, batch_idx, dataloader_idx=dataloader_idx)

    def on_test_start(self) -> None:
        """Reset min max values before test batch starts."""
        self._reset_min_max()
        return super().on_test_start()

    def test_step(self, batch: dict[str, str | Tensor], batch_idx: int, *args, **kwargs) -> STEP_OUTPUT:
        """Update min and max scores from the current step."""
        del args, kwargs  # Unused arguments.

        super().test_step(batch, batch_idx)
        self.max_scores = max(self.max_scores, torch.max(batch["pred_scores"]))
        self.min_scores = min(self.min_scores, torch.min(batch["pred_scores"]))
        return batch

    def on_test_batch_end(
        self,
        outputs: STEP_OUTPUT,
        batch: Any,  # noqa: ANN401
        batch_idx: int,
        dataloader_idx: int = 0,
    ) -> None:
        """Normalize outputs based on min/max values."""
        outputs["pred_scores"] = self._normalize(outputs["pred_scores"])
        super().on_test_batch_end(outputs, batch, batch_idx, dataloader_idx=dataloader_idx)

    def _normalize(self, scores: Tensor) -> Tensor:
        """Normalize the scores based on min/max of entire dataset.

        Args:
            scores (Tensor): Un-normalized scores.

        Returns:
            Tensor: Normalized scores.
        """
        return (scores - self.min_scores.to(scores.device)) / (
            self.max_scores.to(scores.device) - self.min_scores.to(scores.device)
        )

    @property
    def trainer_arguments(self) -> dict[str, Any]:
        """Return GANomaly trainer arguments."""
        return {"gradient_clip_val": 0, "num_sanity_val_steps": 0}


class GanomalyLightning(Ganomaly):
    """PL Lightning Module for the GANomaly Algorithm.

    Args:
        hparams (DictConfig | ListConfig): Model params
    """

    def __init__(self, hparams: DictConfig | ListConfig) -> None:
        super().__init__(
            batch_size=hparams.dataset.train_batch_size,
            input_size=hparams.model.input_size,
            n_features=hparams.model.n_features,
            latent_vec_size=hparams.model.latent_vec_size,
            extra_layers=hparams.model.extra_layers,
            add_final_conv_layer=hparams.model.add_final_conv,
            wadv=hparams.model.wadv,
            wcon=hparams.model.wcon,
            wenc=hparams.model.wenc,
            lr=hparams.model.lr,
            beta1=hparams.model.beta1,
            beta2=hparams.model.beta2,
        )
        self.hparams: DictConfig | ListConfig
        self.save_hyperparameters(hparams)<|MERGE_RESOLUTION|>--- conflicted
+++ resolved
@@ -27,10 +27,6 @@
     """PL Lightning Module for the GANomaly Algorithm.
 
     Args:
-<<<<<<< HEAD
-    ----
-=======
->>>>>>> 57041ea5
         input_size (tuple[int, int]): Input dimension.
         batch_size (int): Batch size.
         n_features (int): Number of features layers in the CNNs.
@@ -92,12 +88,7 @@
     def configure_optimizers(self) -> list[optim.Optimizer]:
         """Configure optimizers for each decoder.
 
-<<<<<<< HEAD
-        Returns
-        -------
-=======
-        Returns:
->>>>>>> 57041ea5
+        Returns:
             Optimizer: Adam optimizer for each decoder
         """
         optimizer_d = optim.Adam(
