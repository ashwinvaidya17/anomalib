"""Base Anomaly Module for Training Task."""

# Copyright (C) 2022 Intel Corporation
# SPDX-License-Identifier: Apache-2.0

import importlib
import logging
from abc import ABC, abstractproperty
from collections import OrderedDict
from typing import TYPE_CHECKING, Any

import lightning.pytorch as pl
import torch
from lightning.pytorch.utilities.types import STEP_OUTPUT
from torch import nn

from anomalib import LearningType
from anomalib.metrics import AnomalibMetricCollection
from anomalib.metrics.threshold import BaseThreshold

if TYPE_CHECKING:
    from lightning.pytorch.callbacks import Callback
    from torchmetrics import Metric


logger = logging.getLogger(__name__)


class AnomalyModule(pl.LightningModule, ABC):
    """AnomalyModule to train, validate, predict and test images.

    Acts as a base class for all the Anomaly Modules in the library.
    """

    def __init__(self) -> None:
        super().__init__()
        logger.info("Initializing %s model.", self.__class__.__name__)

        self.save_hyperparameters()
        self.model: nn.Module
        self.loss: nn.Module
        self.callbacks: list[Callback]

        self.image_threshold: BaseThreshold
        self.pixel_threshold: BaseThreshold

        self.normalization_metrics: Metric

        self.image_metrics: AnomalibMetricCollection
        self.pixel_metrics: AnomalibMetricCollection

    def forward(self, batch: dict[str, str | torch.Tensor], *args, **kwargs) -> Any:  # noqa: ANN401
        """Perform the forward-pass by passing input tensor to the module.

        Args:
            batch (dict[str, str | torch.Tensor]): Input batch.
            *args: Arguments.
            **kwargs: Keyword arguments.

        Returns:
            Tensor: Output tensor from the model.
        """
        del args, kwargs  # These variables are not used.

        return self.model(batch)

    def validation_step(self, batch: dict[str, str | torch.Tensor], *args, **kwargs) -> STEP_OUTPUT:
        """To be implemented in the subclasses."""
        raise NotImplementedError

    def predict_step(
        self,
        batch: dict[str, str | torch.Tensor],
        batch_idx: int,
        dataloader_idx: int = 0,
    ) -> STEP_OUTPUT:
        """Step function called during :meth:`~lightning.pytorch.trainer.Trainer.predict`.

        By default, it calls :meth:`~lightning.pytorch.core.lightning.LightningModule.forward`.
        Override to add any processing logic.

        Args:
            batch (Any): Current batch
            batch_idx (int): Index of current batch
            dataloader_idx (int): Index of the current dataloader

        Return:
            Predicted output
        """
        del batch_idx, dataloader_idx  # These variables are not used.

        return self.validation_step(batch)

    def test_step(self, batch: dict[str, str | torch.Tensor], batch_idx: int, *args, **kwargs) -> STEP_OUTPUT:
        """Calls validation_step for anomaly map/score calculation.

        Args:
          batch (dict[str, str | torch.Tensor]): Input batch
          batch_idx (int): Batch index
          args: Arguments.
          kwargs: Keyword arguments.

        Returns:
          Dictionary containing images, features, true labels and masks.
          These are required in `validation_epoch_end` for feature concatenation.
        """
        del args, kwargs  # These variables are not used.

        return self.predict_step(batch, batch_idx)

    @abstractproperty
    def trainer_arguments(self) -> dict[str, Any]:
        """Arguments used to override the trainer parameters so as to train the model correctly."""
        raise NotImplementedError
<<<<<<< HEAD

    def _save_to_state_dict(self, destination: OrderedDict, prefix: str, keep_vars: bool) -> None:
        if hasattr(self, "image_threshold"):
            destination[
                "image_threshold_class"
            ] = f"{self.image_threshold.__class__.__module__}.{self.image_threshold.__class__.__name__}"
        if hasattr(self, "pixel_threshold"):
            destination[
                "pixel_threshold_class"
            ] = f"{self.pixel_threshold.__class__.__module__}.{self.pixel_threshold.__class__.__name__}"
        if hasattr(self, "normalization_metrics"):
            normalization_class = self.normalization_metrics.__class__
            destination["normalization_class"] = f"{normalization_class.__module__}.{normalization_class.__name__}"

        return super()._save_to_state_dict(destination, prefix, keep_vars)

    def load_state_dict(self, state_dict: OrderedDict[str, Any], strict: bool = True) -> Any:  # noqa: ANN401
        """Initialize auxiliary object."""
        if "image_threshold_class" in state_dict:
            self.image_threshold = self._get_instance(state_dict, "image_threshold_class")
        if "pixel_threshold_class" in state_dict:
            self.pixel_threshold = self._get_instance(state_dict, "pixel_threshold_class")
        if "normalization_class" in state_dict:
            self.normalization_metrics = self._get_instance(state_dict, "normalization_class")

        return super().load_state_dict(state_dict, strict)

=======

    def _save_to_state_dict(self, destination: OrderedDict, prefix: str, keep_vars: bool) -> None:
        if hasattr(self, "image_threshold"):
            destination[
                "image_threshold_class"
            ] = f"{self.image_threshold.__class__.__module__}.{self.image_threshold.__class__.__name__}"
        if hasattr(self, "pixel_threshold"):
            destination[
                "pixel_threshold_class"
            ] = f"{self.pixel_threshold.__class__.__module__}.{self.pixel_threshold.__class__.__name__}"
        if hasattr(self, "normalization_metrics"):
            normalization_class = self.normalization_metrics.__class__
            destination["normalization_class"] = f"{normalization_class.__module__}.{normalization_class.__name__}"

        return super()._save_to_state_dict(destination, prefix, keep_vars)

    def load_state_dict(self, state_dict: OrderedDict[str, Any], strict: bool = True) -> Any:  # noqa: ANN401
        """Initialize auxiliary object."""
        if "image_threshold_class" in state_dict:
            self.image_threshold = self._get_instance(state_dict, "image_threshold_class")
        if "pixel_threshold_class" in state_dict:
            self.pixel_threshold = self._get_instance(state_dict, "pixel_threshold_class")
        if "normalization_class" in state_dict:
            self.normalization_metrics = self._get_instance(state_dict, "normalization_class")
        # Used to load metrics if there is any related data in state_dict
        self._load_metrics(state_dict)

        return super().load_state_dict(state_dict, strict)

>>>>>>> e52aba32
    def _load_metrics(self, state_dict: OrderedDict[str, torch.Tensor]) -> None:
        """Load metrics from saved checkpoint."""
        self._add_metrics("pixel", state_dict)
        self._add_metrics("image", state_dict)

    def _add_metrics(self, name: str, state_dict: OrderedDict[str, torch.Tensor]) -> None:
        """Sets the pixel/image metrics.

        Args:
            name (str): is it pixel or image.
            state_dict (OrderedDict[str, Tensor]): state dict of the model.
        """
        metric_keys = [key for key in state_dict if key.startswith(f"{name}_metrics")]
        if any(metric_keys):
            if not hasattr(self, f"{name}_metrics"):
                setattr(self, f"{name}_metrics", AnomalibMetricCollection([], prefix=name))
            metrics = getattr(self, f"{name}_metrics")
            for key in metric_keys:
                class_name = key.split(".")[1]
                try:
                    metrics_module = importlib.import_module("anomalib.metrics")
                    metrics_cls = getattr(metrics_module, class_name)
                except (ImportError, AttributeError) as exception:
                    msg = f"Class {class_name} not found in module anomalib.metrics"
                    raise ImportError(msg) from exception
                logger.info("Loading %s metrics from state dict", class_name)
                metrics.add_metrics(metrics_cls())

    def _get_instance(self, state_dict: OrderedDict[str, Any], dict_key: str) -> BaseThreshold:
        """Get the threshold class from the ``state_dict``."""
        class_path = state_dict.pop(dict_key)
        module = importlib.import_module(".".join(class_path.split(".")[:-1]))
        return getattr(module, class_path.split(".")[-1])()

    @abstractproperty
    def learning_type(self) -> LearningType:
        """Learning type of the model."""
        raise NotImplementedError<|MERGE_RESOLUTION|>--- conflicted
+++ resolved
@@ -112,35 +112,6 @@
     def trainer_arguments(self) -> dict[str, Any]:
         """Arguments used to override the trainer parameters so as to train the model correctly."""
         raise NotImplementedError
-<<<<<<< HEAD
-
-    def _save_to_state_dict(self, destination: OrderedDict, prefix: str, keep_vars: bool) -> None:
-        if hasattr(self, "image_threshold"):
-            destination[
-                "image_threshold_class"
-            ] = f"{self.image_threshold.__class__.__module__}.{self.image_threshold.__class__.__name__}"
-        if hasattr(self, "pixel_threshold"):
-            destination[
-                "pixel_threshold_class"
-            ] = f"{self.pixel_threshold.__class__.__module__}.{self.pixel_threshold.__class__.__name__}"
-        if hasattr(self, "normalization_metrics"):
-            normalization_class = self.normalization_metrics.__class__
-            destination["normalization_class"] = f"{normalization_class.__module__}.{normalization_class.__name__}"
-
-        return super()._save_to_state_dict(destination, prefix, keep_vars)
-
-    def load_state_dict(self, state_dict: OrderedDict[str, Any], strict: bool = True) -> Any:  # noqa: ANN401
-        """Initialize auxiliary object."""
-        if "image_threshold_class" in state_dict:
-            self.image_threshold = self._get_instance(state_dict, "image_threshold_class")
-        if "pixel_threshold_class" in state_dict:
-            self.pixel_threshold = self._get_instance(state_dict, "pixel_threshold_class")
-        if "normalization_class" in state_dict:
-            self.normalization_metrics = self._get_instance(state_dict, "normalization_class")
-
-        return super().load_state_dict(state_dict, strict)
-
-=======
 
     def _save_to_state_dict(self, destination: OrderedDict, prefix: str, keep_vars: bool) -> None:
         if hasattr(self, "image_threshold"):
@@ -170,7 +141,6 @@
 
         return super().load_state_dict(state_dict, strict)
 
->>>>>>> e52aba32
     def _load_metrics(self, state_dict: OrderedDict[str, torch.Tensor]) -> None:
         """Load metrics from saved checkpoint."""
         self._add_metrics("pixel", state_dict)
