--- conflicted
+++ resolved
@@ -2,11 +2,6 @@
 
 # Copyright (C) 2022 Intel Corporation
 # SPDX-License-Identifier: Apache-2.0
-
-<<<<<<< HEAD
-#
-=======
->>>>>>> 5b776b0a
 
 import logging
 from abc import ABC
