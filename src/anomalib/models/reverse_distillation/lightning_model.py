--- conflicted
+++ resolved
@@ -53,18 +53,7 @@
     def configure_optimizers(self) -> optim.Adam:
         """Configure optimizers for decoder and bottleneck.
 
-<<<<<<< HEAD
-
-=======
-        Note:
-        ----
-            This method is used for the existing CLI.
-            When PL CLI is introduced, configure optimizers method will be
-                deprecated, and optimizers will be configured from either
-                config.yaml file or from CLI.
->>>>>>> 5114eeb1
-
-        Returns:
+        Returns
         -------
             Optimizer: Adam optimizer for each decoder
         """
@@ -142,28 +131,4 @@
             anomaly_map_mode=hparams.model.anomaly_map_mode,
         )
         self.hparams: DictConfig | ListConfig
-<<<<<<< HEAD
-        self.save_hyperparameters(hparams)
-=======
-        self.save_hyperparameters(hparams)
-
-    def configure_callbacks(self) -> list[EarlyStopping]:
-        """Configure model-specific non-mandatory callbacks.
-
-        Note:
-        ----
-            This method is used for the existing CLI.
-            When PL CLI is introduced, configure callback method will be
-                deprecated, and callbacks will be configured from either
-                config.yaml file or from CLI.
-        """
-        callbacks = []
-        if "early_stopping" in self.hparams.model:
-            early_stopping = EarlyStopping(
-                monitor=self.hparams.model.early_stopping.metric,
-                patience=self.hparams.model.early_stopping.patience,
-                mode=self.hparams.model.early_stopping.mode,
-            )
-            callbacks.append(early_stopping)
-        return callbacks
->>>>>>> 5114eeb1
+        self.save_hyperparameters(hparams)