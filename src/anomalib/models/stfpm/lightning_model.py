--- conflicted
+++ resolved
@@ -117,45 +117,5 @@
             backbone=hparams.model.backbone,
             layers=hparams.model.layers,
         )
-<<<<<<< HEAD
-        self.hparams: DictConfig | ListConfig  # type: ignore
-        self.save_hyperparameters(hparams)
-=======
         self.hparams: DictConfig | ListConfig
-        self.save_hyperparameters(hparams)
-
-    def configure_callbacks(self) -> list[EarlyStopping]:
-        """Configure model-specific callbacks.
-
-        Note:
-            This method is used for the existing CLI.
-            When PL CLI is introduced, configure callback method will be
-                deprecated, and callbacks will be configured from either
-                config.yaml file or from CLI.
-        """
-        early_stopping = EarlyStopping(
-            monitor=self.hparams.model.early_stopping.metric,
-            patience=self.hparams.model.early_stopping.patience,
-            mode=self.hparams.model.early_stopping.mode,
-        )
-        return [early_stopping]
-
-    def configure_optimizers(self) -> torch.optim.Optimizer:
-        """Configures optimizers.
-
-        Note:
-            This method is used for the existing CLI.
-            When PL CLI is introduced, configure optimizers method will be
-                deprecated, and optimizers will be configured from either
-                config.yaml file or from CLI.
-
-        Returns:
-            Optimizer: SGD optimizer
-        """
-        return optim.SGD(
-            params=self.model.student_model.parameters(),
-            lr=self.hparams.model.lr,
-            momentum=self.hparams.model.momentum,
-            weight_decay=self.hparams.model.weight_decay,
-        )
->>>>>>> be3ae27f
+        self.save_hyperparameters(hparams)