--- conflicted
+++ resolved
@@ -14,10 +14,6 @@
 import torch
 from torch import Tensor
 
-<<<<<<< HEAD
-from anomalib import trainer
-=======
->>>>>>> f5c096e6
 from anomalib.models.components import AnomalyModule
 from anomalib.trainer import AnomalibTrainer
 
@@ -30,44 +26,28 @@
     TORCH = "torch"
 
 
-<<<<<<< HEAD
-def get_metadata(trainer: "trainer.AnomalibTrainer", transform: dict[str, Any]) -> dict[str, Any]:
-=======
 def get_metadata(trainer: AnomalibTrainer) -> dict[str, Any]:
->>>>>>> f5c096e6
     """Get metadata for the exported model.
 
     Args:
         trainer (AnomalibTrainer): Trainer used for training the model.
-<<<<<<< HEAD
-        transform (dict[str, Any]): Transform used for the model.
-=======
->>>>>>> f5c096e6
 
     Returns:
         dict[str, Any]: Metadata for the exported model.
     """
-<<<<<<< HEAD
-=======
     transform = {}
     if trainer.datamodule is not None:
         transform = trainer.datamodule.test_data.transform.to_dict()
     else:
         warn("No datamodule found. Setting transform to empty dict.")
 
->>>>>>> f5c096e6
     data_metadata = {"task": trainer.task_type, "transform": transform}
     normalization_metadata = {
         "image_threshold": trainer.image_threshold.cpu().value.item(),
         "pixel_threshold": trainer.pixel_threshold.cpu().value.item(),
     }
-<<<<<<< HEAD
-    if trainer.normalizer:
-        for key, value in trainer.normalizer.metric.state_dict().items():
-=======
     if trainer.normalization_connector:
         for key, value in trainer.normalization_connector.metric.state_dict().items():
->>>>>>> f5c096e6
             normalization_metadata[key] = value.cpu()
 
     metadata = {**data_metadata, **normalization_metadata}
@@ -80,12 +60,7 @@
 
 
 def export(
-<<<<<<< HEAD
-    transform: dict[str, Any],
-    trainer: "trainer.AnomalibTrainer",
-=======
     trainer: AnomalibTrainer,
->>>>>>> f5c096e6
     input_size: tuple[int, int],
     model: AnomalyModule,
     export_mode: ExportMode,
@@ -95,10 +70,6 @@
 
     Args:
         trainer (AnomalibTrainer): Trainer used for training the model.
-<<<<<<< HEAD
-        transform (dict[str, Any]): Data transforms (augmentatiions) used for the model.
-=======
->>>>>>> f5c096e6
         input_size (tuple[int, int]): Input size of the model.
         model (AnomalyModule): Anomaly model to export.
         export_mode (ExportMode): Mode to export the model. Torch, ONNX or OpenVINO.
@@ -109,11 +80,7 @@
     export_path.mkdir(parents=True, exist_ok=True)
 
     # Get metadata.
-<<<<<<< HEAD
-    metadata = get_metadata(trainer, transform)
-=======
     metadata = get_metadata(trainer)
->>>>>>> f5c096e6
 
     if export_mode == ExportMode.TORCH:
         export_to_torch(model, metadata, export_path)
