"""Anomaly Visualization."""

# Copyright (C) 2022 Intel Corporation
# SPDX-License-Identifier: Apache-2.0

from __future__ import annotations

from dataclasses import dataclass, field
from enum import Enum
from pathlib import Path
from typing import Iterator

import cv2
import matplotlib.figure
import matplotlib.pyplot as plt
import numpy as np
from skimage.segmentation import mark_boundaries

from anomalib.data import TaskType
from anomalib.data.utils import read_image
from anomalib.post_processing.post_process import (
    add_anomalous_label,
    add_normal_label,
    draw_boxes,
    superimpose_anomaly_map,
)


class VisualizationMode(str, Enum):
    """Visualization mode."""

    FULL = "full"
    SIMPLE = "simple"


@dataclass
class ImageResult:
    """Collection of data needed to visualize the predictions for an image."""

    image: np.ndarray
    pred_score: float
    pred_label: str
    anomaly_map: np.ndarray | None = None
    gt_mask: np.ndarray | None = None
    pred_mask: np.ndarray | None = None
    gt_boxes: np.ndarray | None = None
    pred_boxes: np.ndarray | None = None
    box_labels: np.ndarray | None = None

    heat_map: np.ndarray = field(init=False)
    segmentations: np.ndarray = field(init=False)
    normal_boxes: np.ndarray = field(init=False)
    anomalous_boxes: np.ndarray = field(init=False)

    def __post_init__(self) -> None:
        """Generate heatmap overlay and segmentations, convert masks to images."""
        if self.anomaly_map is not None:
            self.heat_map = superimpose_anomaly_map(self.anomaly_map, self.image, normalize=False)
        if self.pred_mask is not None and self.pred_mask.max() <= 1.0:
            self.pred_mask *= 255
            self.segmentations = mark_boundaries(self.image, self.pred_mask, color=(1, 0, 0), mode="thick")
            if self.segmentations.max() <= 1.0:
                self.segmentations = (self.segmentations * 255).astype(np.uint8)
        if self.gt_mask is not None and self.gt_mask.max() <= 1.0:
            self.gt_mask *= 255
        if self.pred_boxes is not None:
            assert self.box_labels is not None, "Box labels must be provided when box locations are provided."
            self.normal_boxes = self.pred_boxes[~self.box_labels.astype(bool)]
            self.anomalous_boxes = self.pred_boxes[self.box_labels.astype(bool)]


class VisualizationMode(str, Enum):
    """Type of visualization mode."""

    FULL = "full"
    SIMPLE = "simple"


class Visualizer:
    """Class that handles the logic of composing the visualizations.

    Args:
        mode (VisualizationMode): visualization mode, either "full" or "simple"
        task (TaskType): task type "segmentation", "detection" or "classification"
    """

    def __init__(self, mode: VisualizationMode, task: TaskType) -> None:
<<<<<<< HEAD
        if mode not in set(VisualizationMode):
            raise ValueError(f"Unknown visualization mode: {mode}. Please choose one of {set(VisualizationMode)}")
=======
        if mode not in (VisualizationMode.FULL, VisualizationMode.SIMPLE):
            raise ValueError(f"Unknown visualization mode: {mode}. Please choose one of ['full', 'simple']")
>>>>>>> d75b8e83
        self.mode = mode
        if task not in (TaskType.CLASSIFICATION, TaskType.DETECTION, TaskType.SEGMENTATION):
            raise ValueError(
                f"Unknown task type: {mode}. Please choose one of ['classification', 'detection', 'segmentation']"
            )
        self.task = task

    def visualize_batch(self, batch: dict) -> Iterator[np.ndarray]:
        """Generator that yields a visualization result for each item in the batch.

        Args:
            batch (dict): Dictionary containing the ground truth and predictions of a batch of images.

        Returns:
            Generator that yields a display-ready visualization for each image.
        """
        batch_size = batch["image"].shape[0]
        for i in range(batch_size):
            if "image_path" in batch:
                height, width = batch["image"].shape[-2:]
                image = read_image(path=batch["image_path"][i], image_size=(height, width))
            elif "video_path" in batch:
                height, width = batch["original_image"].shape[1:3]
                image = batch["original_image"][i].squeeze().numpy()
                image = cv2.resize(image, dsize=(width, height), interpolation=cv2.INTER_AREA)
            else:
                raise KeyError("Batch must have either 'image_path' or 'video_path' defined.")

            image_result = ImageResult(
                image=image,
                pred_score=batch["pred_scores"][i].cpu().numpy().item(),
                pred_label=batch["pred_labels"][i].cpu().numpy().item(),
                anomaly_map=batch["anomaly_maps"][i].cpu().numpy() if "anomaly_maps" in batch else None,
                pred_mask=batch["pred_masks"][i].squeeze().int().cpu().numpy() if "pred_masks" in batch else None,
                gt_mask=batch["mask"][i].squeeze().int().cpu().numpy() if "mask" in batch else None,
                gt_boxes=batch["boxes"][i].cpu().numpy() if "boxes" in batch else None,
                pred_boxes=batch["pred_boxes"][i].cpu().numpy() if "pred_boxes" in batch else None,
                box_labels=batch["box_labels"][i].cpu().numpy() if "box_labels" in batch else None,
            )
            yield self.visualize_image(image_result)

    def visualize_image(self, image_result: ImageResult) -> np.ndarray:
        """Generate the visualization for an image.

        Args:
            image_result (ImageResult): GT and Prediction data for a single image.

        Returns:
            The full or simple visualization for the image, depending on the specified mode.
        """
        if self.mode == VisualizationMode.FULL:
            return self._visualize_full(image_result)
        if self.mode == VisualizationMode.SIMPLE:
            return self._visualize_simple(image_result)
        raise ValueError(f"Unknown visualization mode: {self.mode}")

    def _visualize_full(self, image_result: ImageResult) -> np.ndarray:
        """Generate the full set of visualization for an image.

        The full visualization mode shows a grid with subplots that contain the original image, the GT mask (if
        available), the predicted heat map, the predicted segmentation mask (if available), and the predicted
        segmentations (if available).

        Args:
            image_result (ImageResult): GT and Prediction data for a single image.

        Returns:
            An image showing the full set of visualizations for the input image.
        """
        visualization = ImageGrid()
        if self.task == TaskType.DETECTION:
            assert image_result.pred_boxes is not None
            visualization.add_image(image_result.image, "Image")
            if image_result.gt_boxes is not None:
                gt_image = draw_boxes(np.copy(image_result.image), image_result.gt_boxes, color=(255, 0, 0))
                visualization.add_image(image=gt_image, color_map="gray", title="Ground Truth")
            else:
                visualization.add_image(image_result.image, "Image")
            pred_image = draw_boxes(np.copy(image_result.image), image_result.normal_boxes, color=(0, 255, 0))
            pred_image = draw_boxes(pred_image, image_result.anomalous_boxes, color=(255, 0, 0))
            visualization.add_image(pred_image, "Predictions")
        if self.task == TaskType.SEGMENTATION:
            assert image_result.pred_mask is not None
            visualization.add_image(image_result.image, "Image")
            if image_result.gt_mask is not None:
                visualization.add_image(image=image_result.gt_mask, color_map="gray", title="Ground Truth")
            visualization.add_image(image_result.heat_map, "Predicted Heat Map")
            visualization.add_image(image=image_result.pred_mask, color_map="gray", title="Predicted Mask")
            visualization.add_image(image=image_result.segmentations, title="Segmentation Result")
        elif self.task == TaskType.CLASSIFICATION:
            visualization.add_image(image_result.image, title="Image")
            if hasattr(image_result, "heat_map"):
                visualization.add_image(image_result.heat_map, "Predicted Heat Map")
            if image_result.pred_label:
                image_classified = add_anomalous_label(image_result.image, image_result.pred_score)
            else:
                image_classified = add_normal_label(image_result.image, 1 - image_result.pred_score)
            visualization.add_image(image=image_classified, title="Prediction")

        return visualization.generate()

    def _visualize_simple(self, image_result: ImageResult) -> np.ndarray:
        """Generate a simple visualization for an image.

        The simple visualization mode only shows the model's predictions in a single image.

        Args:
            image_result (ImageResult): GT and Prediction data for a single image.

        Returns:
            An image showing the simple visualization for the input image.
        """
        if self.task == TaskType.DETECTION:
            # return image with bounding boxes augmented
            image_with_boxes = draw_boxes(
                image=np.copy(image_result.image), boxes=image_result.anomalous_boxes, color=(0, 0, 255)
            )
            if image_result.gt_boxes is not None:
                image_with_boxes = draw_boxes(image=image_with_boxes, boxes=image_result.gt_boxes, color=(255, 0, 0))
            return image_with_boxes
        if self.task == TaskType.SEGMENTATION:
            visualization = mark_boundaries(
                image_result.heat_map, image_result.pred_mask, color=(1, 0, 0), mode="thick"
            )
            return (visualization * 255).astype(np.uint8)
        if self.task == TaskType.CLASSIFICATION:
            if image_result.pred_label:
                image_classified = add_anomalous_label(image_result.image, image_result.pred_score)
            else:
                image_classified = add_normal_label(image_result.image, 1 - image_result.pred_score)
            return image_classified
        raise ValueError(f"Unknown task type: {self.task}")

    @staticmethod
    def show(title: str, image: np.ndarray, delay: int = 0) -> None:
        """Show an image on the screen.

        Args:
            title (str): Title that will be given to the window showing the image.
            image (np.ndarray): Image that will be shown in the window.
            delay (int): Delay in milliseconds to wait for keystroke. 0 for infinite.
        """
        image = cv2.cvtColor(image, cv2.COLOR_RGB2BGR)
        cv2.imshow(title, image)
        cv2.waitKey(delay)
        cv2.destroyAllWindows()

    @staticmethod
    def save(file_path: Path, image: np.ndarray) -> None:
        """Save an image to the file system.

        Args:
            file_path (Path): Path to which the image will be saved.
            image (np.ndarray): Image that will be saved to the file system.
        """
        file_path.parent.mkdir(parents=True, exist_ok=True)
        image = cv2.cvtColor(image, cv2.COLOR_RGB2BGR)
        cv2.imwrite(str(file_path), image)


class ImageGrid:
    """Helper class that compiles multiple images into a grid using subplots.

    Individual images can be added with the `add_image` method. When all images have been added, the `generate` method
    must be called to compile the image grid and obtain the final visualization.
    """

    def __init__(self) -> None:
        self.images: list[dict] = []
        self.figure: matplotlib.figure.Figure
        self.axis: np.ndarray

    def add_image(self, image: np.ndarray, title: str | None = None, color_map: str | None = None) -> None:
        """Add an image to the grid.

        Args:
          image (np.ndarray): Image which should be added to the figure.
          title (str): Image title shown on the plot.
          color_map (str | None): Name of matplotlib color map used to map scalar data to colours. Defaults to None.
        """
        image_data = dict(image=image, title=title, color_map=color_map)
        self.images.append(image_data)

    def generate(self) -> np.ndarray:
        """Generate the image.

        Returns:
            Image consisting of a grid of added images and their title.
        """
        num_cols = len(self.images)
        figure_size = (num_cols * 5, 5)
        self.figure, self.axis = plt.subplots(1, num_cols, figsize=figure_size)
        self.figure.subplots_adjust(right=0.9)

        axes = self.axis if isinstance(self.axis, np.ndarray) else np.array([self.axis])
        for axis, image_dict in zip(axes, self.images):
            axis.axes.xaxis.set_visible(False)
            axis.axes.yaxis.set_visible(False)
            axis.imshow(image_dict["image"], image_dict["color_map"], vmin=0, vmax=255)
            if image_dict["title"] is not None:
                axis.title.set_text(image_dict["title"])
        self.figure.canvas.draw()
        # convert canvas to numpy array to prepare for visualization with opencv
        img = np.frombuffer(self.figure.canvas.tostring_rgb(), dtype=np.uint8)
        img = img.reshape(self.figure.canvas.get_width_height()[::-1] + (3,))
        plt.close(self.figure)
        return img<|MERGE_RESOLUTION|>--- conflicted
+++ resolved
@@ -69,13 +69,6 @@
             self.anomalous_boxes = self.pred_boxes[self.box_labels.astype(bool)]
 
 
-class VisualizationMode(str, Enum):
-    """Type of visualization mode."""
-
-    FULL = "full"
-    SIMPLE = "simple"
-
-
 class Visualizer:
     """Class that handles the logic of composing the visualizations.
 
@@ -85,13 +78,8 @@
     """
 
     def __init__(self, mode: VisualizationMode, task: TaskType) -> None:
-<<<<<<< HEAD
         if mode not in set(VisualizationMode):
             raise ValueError(f"Unknown visualization mode: {mode}. Please choose one of {set(VisualizationMode)}")
-=======
-        if mode not in (VisualizationMode.FULL, VisualizationMode.SIMPLE):
-            raise ValueError(f"Unknown visualization mode: {mode}. Please choose one of ['full', 'simple']")
->>>>>>> d75b8e83
         self.mode = mode
         if task not in (TaskType.CLASSIFICATION, TaskType.DETECTION, TaskType.SEGMENTATION):
             raise ValueError(
