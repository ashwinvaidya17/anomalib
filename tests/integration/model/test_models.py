--- conflicted
+++ resolved
@@ -14,11 +14,7 @@
 from torch.utils.data import DataLoader
 
 from anomalib.data import AnomalibDataModule, InferenceDataset, MVTec, UCSDped
-<<<<<<< HEAD
-from anomalib.deploy.export import ExportMode
-=======
 from anomalib.deploy.export import ExportType
->>>>>>> e3c0fe58
 from anomalib.engine import Engine
 from anomalib.models import AnomalyModule, get_available_models, get_model
 from anomalib.utils.types import TaskType
@@ -148,11 +144,7 @@
             model=model,
             datamodule=dataset,
             ckpt_path=f"{project_path}/{model_name}/dummy/weights/last.ckpt",
-<<<<<<< HEAD
-            export_mode=ExportMode.ONNX,
-=======
             export_type=ExportType.ONNX,
->>>>>>> e3c0fe58
             input_size=(256, 256),
         )
 
