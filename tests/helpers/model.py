--- conflicted
+++ resolved
@@ -112,13 +112,9 @@
     trainer = AnomalibTrainer(
         **config.trainer,
         **config.post_processing,
-<<<<<<< HEAD
-        **config.visualization,
-=======
         show_images=config.visualization.show_images,
         log_images=config.visualization.log_images,
         visualization_mode=config.visualization.mode,
->>>>>>> f5c096e6
         logger=False,
         callbacks=callbacks,
         task_type=config.dataset.task,
@@ -149,13 +145,9 @@
     trainer = AnomalibTrainer(
         **config.trainer,
         **config.post_processing,
-<<<<<<< HEAD
-        **config.visualization,
-=======
         show_images=config.visualization.show_images,
         log_images=config.visualization.log_images,
         visualization_mode=config.visualization.mode,
->>>>>>> f5c096e6
         logger=False,
         callbacks=callbacks,
         task_type=config.dataset.task,
