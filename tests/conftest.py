"""Fixtures for the entire test suite."""

# Copyright (C) 2023 Intel Corporation
# SPDX-License-Identifier: Apache-2.0


from collections.abc import Callable, Generator
from pathlib import Path
from tempfile import TemporaryDirectory

import pytest
from lightning.pytorch.callbacks import ModelCheckpoint

from anomalib.data import ImageDataFormat, MVTec, VideoDataFormat
from anomalib.engine import Engine
from anomalib.models import get_model
from tests.helpers.data import DummyImageDatasetGenerator, DummyVideoDatasetGenerator


def _dataset_names() -> list[str]:
    return [str(path.stem) for path in Path("src/configs/data").glob("*.yaml")]


@pytest.fixture(scope="session")
def project_path() -> Generator[Path, None, None]:
    """Return a temporary directory path that is used as the project directory for the entire test."""
    with TemporaryDirectory() as project_path:
        yield Path(project_path)


@pytest.fixture(scope="session")
def dataset_path(project_path: Path) -> Path:
    """Return a temporary directory path that is used as the dataset directory for the entire test.

    This fixture first generates the dummy datasets and return the dataset path before any other tests are run.
    Overall, the fixture does the following:

    1. Generate the image dataset.
    2. Generate the video dataset.
    3. Return the dataset path that contains the dummy datasets.
    """
    _dataset_path = project_path / "datasets"

    # 1. Create the dummy image datasets.
    for data_format in list(ImageDataFormat):
        # Do not generate a dummy dataset for folder datasets.
        # We could use one of these datasets to test the folders datasets.
        if not data_format.value.startswith("folder"):
            dataset_generator = DummyImageDatasetGenerator(data_format=data_format, root=_dataset_path)
            dataset_generator.generate_dataset()

    # 2. Create the dummy video datasets.
    for data_format in list(VideoDataFormat):
        dataset_generator = DummyVideoDatasetGenerator(data_format=data_format, root=_dataset_path)
        dataset_generator.generate_dataset()

    # 3. Return the dataset path.
    return _dataset_path


@pytest.fixture(scope="session", params=_dataset_names())
def dataset_name(request: "pytest.FixtureRequest") -> list[str]:
    """Return the list of names of all the datasets."""
    return request.param


@pytest.fixture(scope="session")
<<<<<<< HEAD
def trained_padim_path(project_path: Path, dataset_path: Path) -> Path:
    """Return the path to the trained model.

    Since integration tests train all the models, model training occurs when running unit tests invididually.
    """
    ckpt_path = project_path / "padim" / "dummy" / "weights" / "last.ckpt"
    if not ckpt_path.exists():
        model = get_model("Padim")
        engine = Engine(
            logger=False,
            default_root_dir=project_path,
            max_epochs=1,
            devices=1,
            callbacks=[
                ModelCheckpoint(
                    dirpath=project_path / "padim" / "dummy" / "weights",
                    monitor=None,
                    filename="last",
                    save_last=True,
                    auto_insert_metric_name=False,
                ),
            ],
        )
        dataset = MVTec(root=dataset_path / "mvtec", category="dummy")
        engine.fit(model=model, datamodule=dataset)

    return ckpt_path
=======
def ckpt_path(project_path: Path, dataset_path: Path) -> Callable[[str], Path]:
    """Return the checkpoint path of the trained model."""

    def checkpoint(model_name: str) -> Path:
        """Return the path to the trained model.

        Since integration tests train all the models, model training occurs when running unit tests invididually.
        """
        _ckpt_path = project_path / model_name.lower() / "dummy" / "weights" / "last.ckpt"
        if not _ckpt_path.exists():
            model = get_model(model_name)
            engine = Engine(
                logger=False,
                default_root_dir=project_path,
                max_epochs=1,
                devices=1,
                callbacks=[
                    ModelCheckpoint(
                        dirpath=project_path / model_name.lower() / "dummy" / "weights",
                        monitor=None,
                        filename="last",
                        save_last=True,
                        auto_insert_metric_name=False,
                    ),
                ],
            )
            dataset = MVTec(root=dataset_path / "mvtec", category="dummy")
            engine.fit(model=model, datamodule=dataset)

        return _ckpt_path

    return checkpoint
>>>>>>> 0261f0a2
<|MERGE_RESOLUTION|>--- conflicted
+++ resolved
@@ -65,35 +65,6 @@
 
 
 @pytest.fixture(scope="session")
-<<<<<<< HEAD
-def trained_padim_path(project_path: Path, dataset_path: Path) -> Path:
-    """Return the path to the trained model.
-
-    Since integration tests train all the models, model training occurs when running unit tests invididually.
-    """
-    ckpt_path = project_path / "padim" / "dummy" / "weights" / "last.ckpt"
-    if not ckpt_path.exists():
-        model = get_model("Padim")
-        engine = Engine(
-            logger=False,
-            default_root_dir=project_path,
-            max_epochs=1,
-            devices=1,
-            callbacks=[
-                ModelCheckpoint(
-                    dirpath=project_path / "padim" / "dummy" / "weights",
-                    monitor=None,
-                    filename="last",
-                    save_last=True,
-                    auto_insert_metric_name=False,
-                ),
-            ],
-        )
-        dataset = MVTec(root=dataset_path / "mvtec", category="dummy")
-        engine.fit(model=model, datamodule=dataset)
-
-    return ckpt_path
-=======
 def ckpt_path(project_path: Path, dataset_path: Path) -> Callable[[str], Path]:
     """Return the checkpoint path of the trained model."""
 
@@ -125,5 +96,4 @@
 
         return _ckpt_path
 
-    return checkpoint
->>>>>>> 0261f0a2
+    return checkpoint