--- conflicted
+++ resolved
@@ -34,12 +34,7 @@
         get_parser, infer = get_functions
         model = get_model(get_config("padim"))
         export(
-<<<<<<< HEAD
-            trainer=AnomalibTrainer(),
-            transform=transforms_config,
-=======
             trainer=trainer,
->>>>>>> fa8fb874
             input_size=(100, 100),
             model=model,
             export_mode=ExportMode.TORCH,
