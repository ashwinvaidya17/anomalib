--- conflicted
+++ resolved
@@ -68,13 +68,9 @@
             trainer = AnomalibTrainer(
                 **model_config.trainer,
                 **model_config.post_processing,
-<<<<<<< HEAD
-                **model_config.visualization,
-=======
                 show_images=model_config.visualization.show_images,
                 log_images=model_config.visualization.log_images,
                 visualization_mode=model_config.visualization.mode,
->>>>>>> f5c096e6
                 task_type=model_config.dataset.task,
                 logger=False,
                 callbacks=callbacks,
