seed_everything: null
<<<<<<< HEAD
=======
results_dir:
  path: ./results
  unique: false
>>>>>>> ec061a6e
data:
  class_path: anomalib.data.MVTec
  init_args:
    root: ./datasets/MVTec
    category: bottle
    image_size:
      - 256
      - 256
    train_batch_size: 32
    test_batch_size: 32
    num_workers: 8
    task: segmentation
    transform_config_train: null
    transform_config_val: null
    seed: 0
    create_validation_set: false

tiling:
  apply: false
  tile_size: null
  stride: null
  remove_border_count: 0
  mode: padding
  tile_count: 4

model:
  class_path: anomalib.models.Padim
  init_args:
<<<<<<< HEAD
    input_size:
      - 256
      - 256
    feature_extractor:
      backbone: resnet18
      pre_trained: true
      layers:
        - layer1
        - layer2
        - layer3
=======
    layers:
      - layer1
      - layer2
      - layer3
    backbone: resnet18
    pre_trained: true
>>>>>>> ec061a6e
    n_features: null

post_processing:
  normalization_method: MIN_MAX
  threshold_method: ADAPTIVE
  manual_image_threshold: null
  manual_pixel_threshold: null

metrics:
  image_metrics:
    - F1Score
    - AUROC
  pixel_metrics:
    - F1Score
    - AUROC

visualization:
<<<<<<< HEAD
  task: segmentation
  mode: full
  image_save_path: ""
=======
  mode: full
  image_save_path: null
>>>>>>> ec061a6e
  inputs_are_normalized: true
  show_images: false
  log_images: false
  save_images: true

<<<<<<< HEAD
# logging:
#   logger: [] # options: [comet, tensorboard, wandb, csv] or combinations.
#   log_graph: false # Logs the model graph to respective logger.
=======
logging:
  logger: [] # options: [comet, tensorboard, wandb, csv] or combinations.
  log_graph: false # Logs the model graph to respective logger.

export:
  format: null #options: onnx, openvino
>>>>>>> ec061a6e

# PL Trainer Args. Don't add extra parameter here.
trainer:
  accelerator: auto # <"cpu", "gpu", "tpu", "ipu", "hpu", "auto">
  accumulate_grad_batches: 1
  amp_backend: native
  auto_lr_find: false
  auto_scale_batch_size: false
  auto_select_gpus: false
  benchmark: false
  check_val_every_n_epoch: 1 # Don't validate before extracting features.
  default_root_dir: null
  detect_anomaly: false
  deterministic: false
  devices: 1
  enable_checkpointing: true
  enable_model_summary: true
  enable_progress_bar: true
  fast_dev_run: false
  gpus: null # Set automatically
  gradient_clip_val: 0
  ipus: null
  limit_predict_batches: 1.0
  limit_test_batches: 1.0
  limit_train_batches: 1.0
  limit_val_batches: 1.0
  log_every_n_steps: 50
  max_epochs: 1
  max_steps: -1
  max_time: null
  min_epochs: null
  min_steps: null
  move_metrics_to_cpu: false
  multiple_trainloader_mode: max_size_cycle
  num_nodes: 1
  num_processes: null
  num_sanity_val_steps: 0
  overfit_batches: 0.0
  plugins: null
  precision: 32
  profiler: null
  reload_dataloaders_every_n_epochs: 0
  replace_sampler_ddp: true
  resume_from_checkpoint: null
  sync_batchnorm: false
  tpu_cores: null
  track_grad_norm: -1
  val_check_interval: 1.0 # Don't validate before extracting features.<|MERGE_RESOLUTION|>--- conflicted
+++ resolved
@@ -1,18 +1,13 @@
 seed_everything: null
-<<<<<<< HEAD
-=======
 results_dir:
   path: ./results
   unique: false
->>>>>>> ec061a6e
 data:
   class_path: anomalib.data.MVTec
   init_args:
     root: ./datasets/MVTec
     category: bottle
-    image_size:
-      - 256
-      - 256
+    image_size: [256, 256]
     train_batch_size: 32
     test_batch_size: 32
     num_workers: 8
@@ -33,10 +28,6 @@
 model:
   class_path: anomalib.models.Padim
   init_args:
-<<<<<<< HEAD
-    input_size:
-      - 256
-      - 256
     feature_extractor:
       backbone: resnet18
       pre_trained: true
@@ -44,14 +35,6 @@
         - layer1
         - layer2
         - layer3
-=======
-    layers:
-      - layer1
-      - layer2
-      - layer3
-    backbone: resnet18
-    pre_trained: true
->>>>>>> ec061a6e
     n_features: null
 
 post_processing:
@@ -69,31 +52,16 @@
     - AUROC
 
 visualization:
-<<<<<<< HEAD
-  task: segmentation
   mode: full
   image_save_path: ""
-=======
-  mode: full
-  image_save_path: null
->>>>>>> ec061a6e
   inputs_are_normalized: true
   show_images: false
   log_images: false
   save_images: true
 
-<<<<<<< HEAD
 # logging:
 #   logger: [] # options: [comet, tensorboard, wandb, csv] or combinations.
 #   log_graph: false # Logs the model graph to respective logger.
-=======
-logging:
-  logger: [] # options: [comet, tensorboard, wandb, csv] or combinations.
-  log_graph: false # Logs the model graph to respective logger.
-
-export:
-  format: null #options: onnx, openvino
->>>>>>> ec061a6e
 
 # PL Trainer Args. Don't add extra parameter here.
 trainer:
